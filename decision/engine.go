--- conflicted
+++ resolved
@@ -100,15 +100,11 @@
 	}
 
 	// 2. 构建 System Prompt（固定规则）和 User Prompt（动态数据）
-<<<<<<< HEAD
-	systemPrompt := buildSystemPrompt(ctx.Account.AvailableBalance, ctx.BTCETHLeverage, ctx.AltcoinLeverage)
-=======
 	maxPositions := ctx.MaxPositions
 	if maxPositions == 0 {
 		maxPositions = 3 // 默认3个持仓
 	}
 	systemPrompt := buildSystemPrompt(ctx.Account.TotalEquity, ctx.BTCETHLeverage, ctx.AltcoinLeverage, maxPositions)
->>>>>>> 73042c78
 	userPrompt := buildUserPrompt(ctx)
 
 	// 3. 调用AI API（使用 system + user prompt）
@@ -226,12 +222,7 @@
 }
 
 // buildSystemPrompt 构建 System Prompt（固定规则，可缓存）
-<<<<<<< HEAD
-// availableBalance: 可用余额（用于计算仓位大小建议）
-func buildSystemPrompt(availableBalance float64, btcEthLeverage, altcoinLeverage int) string {
-=======
 func buildSystemPrompt(accountEquity float64, btcEthLeverage, altcoinLeverage, maxPositions int) string {
->>>>>>> 73042c78
 	var sb strings.Builder
 
 	// === 核心使命 ===
