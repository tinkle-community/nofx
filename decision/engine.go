--- conflicted
+++ resolved
@@ -237,7 +237,28 @@
 func buildSystemPrompt(accountEquity float64, btcEthLeverage, altcoinLeverage int, templateName string) string {
 	var sb strings.Builder
 
-<<<<<<< HEAD
+	// 1. 加载提示词模板（核心交易策略部分）
+	if templateName == "" {
+		templateName = "default" // 默认使用 default 模板
+	}
+
+	template, err := GetPromptTemplate(templateName)
+	if err != nil {
+		// 如果模板不存在，记录错误并使用 default
+		log.Printf("⚠️  提示词模板 '%s' 不存在，使用 default: %v", templateName, err)
+		template, err = GetPromptTemplate("default")
+		if err != nil {
+			// 如果连 default 都不存在，使用内置的简化版本
+			log.Printf("❌ 无法加载任何提示词模板，使用内置简化版本")
+			sb.WriteString("你是专业的加密货币交易AI。请根据市场数据做出交易决策。\n\n")
+		} else {
+			sb.WriteString(template.Content)
+			sb.WriteString("\n\n")
+		}
+	} else {
+		sb.WriteString(template.Content)
+		sb.WriteString("\n\n")
+	}
 	// === 核心使命 ===
 	sb.WriteString("你是专业的加密货币交易AI，在币安合约市场进行自主交易。\n\n")
 	sb.WriteString("# 🎯 核心目标\n\n")
@@ -252,36 +273,10 @@
 	sb.WriteString("- ❌ 过早平仓、频繁进出 → 错失大行情\n\n")
 	sb.WriteString("**关键认知**: 系统每3分钟扫描一次，但不意味着每次都要交易！\n")
 	sb.WriteString("大多数时候应该是 `wait` 或 `hold`，只在极佳机会时才开仓。\n\n")
-=======
-	// 1. 加载提示词模板（核心交易策略部分）
-	if templateName == "" {
-		templateName = "default" // 默认使用 default 模板
-	}
-
-	template, err := GetPromptTemplate(templateName)
-	if err != nil {
-		// 如果模板不存在，记录错误并使用 default
-		log.Printf("⚠️  提示词模板 '%s' 不存在，使用 default: %v", templateName, err)
-		template, err = GetPromptTemplate("default")
-		if err != nil {
-			// 如果连 default 都不存在，使用内置的简化版本
-			log.Printf("❌ 无法加载任何提示词模板，使用内置简化版本")
-			sb.WriteString("你是专业的加密货币交易AI。请根据市场数据做出交易决策。\n\n")
-		} else {
-			sb.WriteString(template.Content)
-			sb.WriteString("\n\n")
-		}
-	} else {
-		sb.WriteString(template.Content)
-		sb.WriteString("\n\n")
-	}
->>>>>>> 775446d9
-
 	// 2. 硬约束（风险控制）- 动态生成
 	sb.WriteString("# 硬约束（风险控制）\n\n")
 	sb.WriteString("1. 风险回报比: 必须 ≥ 1:3（冒1%风险，赚3%+收益）\n")
 	sb.WriteString("2. 最多持仓: 3个币种（质量>数量）\n")
-<<<<<<< HEAD
 	sb.WriteString(fmt.Sprintf("3. 单币仓位: 山寨币 %.0f USDT(%dx杠杆) | BTC/ETH %.0f USDT(%dx杠杆)\n",
 		accountEquity*float64(altcoinLeverage), altcoinLeverage,
 		accountEquity*float64(btcEthLeverage), btcEthLeverage))
@@ -355,7 +350,6 @@
 	// === 输出格式 ===
 	sb.WriteString("# 📤 输出格式\n\n")
 	sb.WriteString("**第一步: 思维链（纯文本）**\n")
-=======
 	sb.WriteString(fmt.Sprintf("3. 单币仓位: 山寨%.0f-%.0f U(%dx杠杆) | BTC/ETH %.0f-%.0f U(%dx杠杆)\n",
 		accountEquity*0.8, accountEquity*1.5, altcoinLeverage, accountEquity*5, accountEquity*10, btcEthLeverage))
 	sb.WriteString("4. 保证金: 总使用率 ≤ 90%\n\n")
@@ -363,7 +357,6 @@
 	// 3. 输出格式 - 动态生成
 	sb.WriteString("#输出格式\n\n")
 	sb.WriteString("第一步: 思维链（纯文本）\n")
->>>>>>> 775446d9
 	sb.WriteString("简洁分析你的思考过程\n\n")
 	sb.WriteString("第二步: JSON决策数组\n\n")
 	sb.WriteString("```json\n[\n")
