--- conflicted
+++ resolved
@@ -6,11 +6,8 @@
 import { t } from '../i18n/translations';
 import { getExchangeIcon } from './ExchangeIcons';
 import { getModelIcon } from './ModelIcons';
-<<<<<<< HEAD
 import { TraderConfigModal } from './TraderConfigModal';
-=======
 import { Bot, Brain, Landmark, BarChart3, Trash2, Plus, Users, AlertTriangle } from 'lucide-react';
->>>>>>> c35841fa
 
 // 获取友好的AI模型名称
 function getModelDisplayName(modelId: string): string {
@@ -871,72 +868,6 @@
               <div>• 配置的URL将用于获取市场数据和交易信号</div>
             </div>
           </div>
-<<<<<<< HEAD
-=======
-          
-          {/* Advanced Settings Toggle */}
-          <div className="mt-4">
-            <button
-              type="button"
-              onClick={() => setShowAdvanced(!showAdvanced)}
-              className="flex items-center gap-2 text-sm font-semibold"
-              style={{ color: '#F0B90B' }}
-            >
-              <span style={{ transform: showAdvanced ? 'rotate(90deg)' : 'rotate(0)', transition: 'transform 0.2s' }}>▶</span>
-              高级设置
-            </button>
-          </div>
-          
-          {/* Custom Prompt Field - Show when advanced is toggled */}
-          {showAdvanced && (
-            <div className="mt-4">
-              <label className="block text-sm font-semibold mb-2" style={{ color: '#EAECEF' }}>
-                自定义交易策略 (可选)
-              </label>
-              <textarea
-                value={customPrompt}
-                onChange={(e) => setCustomPrompt(e.target.value)}
-                placeholder="例如：专注于主流币种BTC/ETH/SOL，避免MEME币。使用保守策略，单笔仓位不超过账户的30%..."
-                rows={5}
-                className="w-full px-3 py-2 rounded resize-none"
-                style={{ 
-                  background: '#0B0E11', 
-                  border: '1px solid #2B3139', 
-                  color: '#EAECEF',
-                  fontSize: '14px'
-                }}
-              />
-              <div className="text-xs mt-1" style={{ color: '#848E9C' }}>
-                输入自定义的交易策略和规则，将作为AI交易员的额外指导。留空使用默认策略。
-              </div>
-              
-              {/* Override Base Strategy Checkbox */}
-              {customPrompt.trim() && (
-                <div className="mt-3 p-3 rounded" style={{ background: 'rgba(246, 70, 93, 0.1)', border: '1px solid rgba(246, 70, 93, 0.2)' }}>
-                  <label className="flex items-start gap-2 cursor-pointer">
-                    <input
-                      type="checkbox"
-                      checked={overrideBase}
-                      onChange={(e) => setOverrideBase(e.target.checked)}
-                      className="mt-1"
-                      style={{ accentColor: '#F6465D' }}
-                    />
-                    <div>
-                      <div className="text-sm font-semibold flex items-center gap-2" style={{ color: '#F6465D' }}>
-                        <AlertTriangle className="w-4 h-4" />
-                        覆盖基础交易策略
-                      </div>
-                      <div className="text-xs mt-1" style={{ color: '#848E9C' }}>
-                        警告：勾选后将完全使用您的自定义策略，不再使用系统默认的风控和交易逻辑。
-                        这可能导致交易风险增加。仅在您完全理解交易逻辑时使用此选项。
-                      </div>
-                    </div>
-                  </label>
-                </div>
-              )}
-            </div>
-          )}
->>>>>>> c35841fa
 
           <div className="flex gap-3 mt-6">
             <button
