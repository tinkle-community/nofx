import React, { useState, useEffect } from 'react';
import useSWR from 'swr';
import { api } from '../lib/api';
import type { TraderInfo, CreateTraderRequest, AIModel, Exchange } from '../types';
import { useLanguage } from '../contexts/LanguageContext';
import { t, type Language } from '../i18n/translations';
import { getExchangeIcon } from './ExchangeIcons';
import { getModelIcon } from './ModelIcons';
import { TraderConfigModal } from './TraderConfigModal';
import { Bot, Brain, Landmark, BarChart3, Trash2, Plus, Users } from 'lucide-react';

// 获取友好的AI模型名称
function getModelDisplayName(modelId: string): string {
  switch (modelId.toLowerCase()) {
    case 'deepseek':
      return 'DeepSeek';
    case 'qwen':
      return 'Qwen';
    case 'claude':
      return 'Claude';
    case 'gpt4':
    case 'gpt-4':
      return 'GPT-4';
    case 'gpt3.5':
    case 'gpt-3.5':
      return 'GPT-3.5';
    default:
      return modelId.toUpperCase();
  }
}

// 提取下划线后面的名称部分
function getShortName(fullName: string): string {
  const parts = fullName.split('_');
  return parts.length > 1 ? parts[parts.length - 1] : fullName;
}

interface AITradersPageProps {
  onTraderSelect?: (traderId: string) => void;
}

export function AITradersPage({ onTraderSelect }: AITradersPageProps) {
  const { language } = useLanguage();
  const [showCreateModal, setShowCreateModal] = useState(false);
  const [showEditModal, setShowEditModal] = useState(false);
  const [showModelModal, setShowModelModal] = useState(false);
  const [showExchangeModal, setShowExchangeModal] = useState(false);
  const [showSignalSourceModal, setShowSignalSourceModal] = useState(false);
  const [editingModel, setEditingModel] = useState<string | null>(null);
  const [editingExchange, setEditingExchange] = useState<string | null>(null);
  const [editingTrader, setEditingTrader] = useState<any>(null);
  const [allModels, setAllModels] = useState<AIModel[]>([]);
  const [allExchanges, setAllExchanges] = useState<Exchange[]>([]);
  const [supportedModels, setSupportedModels] = useState<AIModel[]>([]);
  const [supportedExchanges, setSupportedExchanges] = useState<Exchange[]>([]);
  const [userSignalSource, setUserSignalSource] = useState<{coinPoolUrl: string, oiTopUrl: string}>({
    coinPoolUrl: '',
    oiTopUrl: ''
  });

  const { data: traders, mutate: mutateTraders } = useSWR<TraderInfo[]>(
    'traders',
    api.getTraders,
    { refreshInterval: 5000 }
  );

  // 加载AI模型和交易所配置
  useEffect(() => {
    const loadConfigs = async () => {
      try {
        const [modelConfigs, exchangeConfigs, supportedModels, supportedExchanges] = await Promise.all([
          api.getModelConfigs(),
          api.getExchangeConfigs(),
          api.getSupportedModels(),
          api.getSupportedExchanges()
        ]);
        setAllModels(modelConfigs);
        setAllExchanges(exchangeConfigs);
        setSupportedModels(supportedModels);
        setSupportedExchanges(supportedExchanges);

        // 加载用户信号源配置
        try {
          const signalSource = await api.getUserSignalSource();
          setUserSignalSource({
            coinPoolUrl: signalSource.coin_pool_url || '',
            oiTopUrl: signalSource.oi_top_url || ''
          });
        } catch (error) {
          console.log('📡 用户信号源配置暂未设置');
        }
      } catch (error) {
        console.error('Failed to load configs:', error);
      }
    };
    loadConfigs();
  }, []);

  // 显示所有用户的模型和交易所配置（用于调试）
  const configuredModels = allModels || [];
  const configuredExchanges = allExchanges || [];
  
  // 只在创建交易员时使用已启用且配置完整的
  const enabledModels = allModels?.filter(m => m.enabled && m.apiKey) || [];
  const enabledExchanges = allExchanges?.filter(e => {
    if (!e.enabled) return false;

    // Aster 交易所需要特殊字段
    if (e.id === 'aster') {
      return e.asterUser && e.asterSigner && e.asterPrivateKey;
    }

    // Hyperliquid 只需要私钥（作为apiKey），不需要secretKey
    if (e.id === 'hyperliquid') {
      return e.apiKey && e.hyperliquidWalletAddr;
    }

    // Binance 等其他交易所需要 apiKey 和 secretKey
    return e.apiKey && e.apiKey.trim() !== '' && e.secretKey && e.secretKey.trim() !== '';
  }) || [];

  // 检查模型是否正在被运行中的交易员使用
  const isModelInUse = (modelId: string) => {
    return traders?.some(t => t.ai_model === modelId && t.is_running) || false;
  };

  // 检查交易所是否正在被运行中的交易员使用
  const isExchangeInUse = (exchangeId: string) => {
    return traders?.some(t => t.exchange_id === exchangeId && t.is_running) || false;
  };

  const handleCreateTrader = async (data: CreateTraderRequest) => {
    try {
      const model = allModels?.find(m => m.provider === data.ai_model_id);
      const exchange = allExchanges?.find(e => e.id === data.exchange_id);

      if (!model?.enabled) {
        alert(t('modelNotConfigured', language));
        return;
      }

      if (!exchange?.enabled) {
        alert(t('exchangeNotConfigured', language));
        return;
      }

      await api.createTrader(data);
      setShowCreateModal(false);
      mutateTraders();
    } catch (error) {
      console.error('Failed to create trader:', error);
      alert(t('createTraderFailed', language));
    }
  };

  const handleEditTrader = async (traderId: string) => {
    try {
      const traderConfig = await api.getTraderConfig(traderId);
      setEditingTrader(traderConfig);
      setShowEditModal(true);
    } catch (error) {
      console.error('Failed to fetch trader config:', error);
      alert(t('getTraderConfigFailed', language));
    }
  };

  const handleSaveEditTrader = async (data: CreateTraderRequest) => {
    if (!editingTrader) return;

    try {
      const model = enabledModels?.find(m => m.provider === data.ai_model_id);
      const exchange = enabledExchanges?.find(e => e.id === data.exchange_id);

      if (!model) {
        alert(t('modelConfigNotExist', language));
        return;
      }

      if (!exchange) {
        alert(t('exchangeConfigNotExist', language));
        return;
      }
      
      const request = {
        name: data.name,
        ai_model_id: data.ai_model_id,
        exchange_id: data.exchange_id,
        initial_balance: data.initial_balance,
        btc_eth_leverage: data.btc_eth_leverage,
        altcoin_leverage: data.altcoin_leverage,
        trading_symbols: data.trading_symbols,
        custom_prompt: data.custom_prompt,
        override_base_prompt: data.override_base_prompt,
        is_cross_margin: data.is_cross_margin,
        use_coin_pool: data.use_coin_pool,
        use_oi_top: data.use_oi_top
      };
      
      await api.updateTrader(editingTrader.trader_id, request);
      setShowEditModal(false);
      setEditingTrader(null);
      mutateTraders();
    } catch (error) {
      console.error('Failed to update trader:', error);
      alert(t('updateTraderFailed', language));
    }
  };

  const handleDeleteTrader = async (traderId: string) => {
    if (!confirm(t('confirmDeleteTrader', language))) return;

    try {
      await api.deleteTrader(traderId);
      mutateTraders();
    } catch (error) {
      console.error('Failed to delete trader:', error);
      alert(t('deleteTraderFailed', language));
    }
  };

  const handleToggleTrader = async (traderId: string, running: boolean) => {
    try {
      if (running) {
        await api.stopTrader(traderId);
      } else {
        await api.startTrader(traderId);
      }
      mutateTraders();
    } catch (error) {
      console.error('Failed to toggle trader:', error);
      alert(t('operationFailed', language));
    }
  };

  const handleModelClick = (modelId: string) => {
    if (!isModelInUse(modelId)) {
      setEditingModel(modelId);
      setShowModelModal(true);
    }
  };

  const handleExchangeClick = (exchangeId: string) => {
    if (!isExchangeInUse(exchangeId)) {
      setEditingExchange(exchangeId);
      setShowExchangeModal(true);
    }
  };

  const handleDeleteModelConfig = async (modelId: string) => {
    if (!confirm(t('confirmDeleteModel', language))) return;

    try {
<<<<<<< HEAD
      // 使用DELETE接口真正删除数据库记录
      await api.deleteModelConfig(modelId);
      
      // 重新获取用户配置以确保数据同步
      const refreshedModels = await api.getModelConfigs();
      setAllModels(refreshedModels);
      
=======
      const updatedModels = allModels?.map(m =>
        m.id === modelId ? { ...m, apiKey: '', customApiUrl: '', customModelName: '', enabled: false } : m
      ) || [];

      const request = {
        models: Object.fromEntries(
          updatedModels.map(model => [
            model.provider, // 使用 provider 而不是 id
            {
              enabled: model.enabled,
              api_key: model.apiKey || '',
              custom_api_url: model.customApiUrl || '',
              custom_model_name: model.customModelName || ''
            }
          ])
        )
      };

      await api.updateModelConfigs(request);
      setAllModels(updatedModels);
>>>>>>> c24a9e57
      setShowModelModal(false);
      setEditingModel(null);
    } catch (error) {
      console.error('Failed to delete model config:', error);
      alert(t('deleteConfigFailed', language));
    }
  };

  const handleSaveModelConfig = async (modelId: string, apiKey: string, customApiUrl?: string, customModelName?: string) => {
    try {
      // 找到要配置的模型（从supportedModels中）
      const modelToUpdate = supportedModels?.find(m => m.id === modelId);
      if (!modelToUpdate) {
        alert(t('modelNotExist', language));
        return;
      }

      // 创建或更新用户的模型配置
      const existingModel = allModels?.find(m => m.id === modelId);
      let updatedModels;

      if (existingModel) {
        // 更新现有配置
<<<<<<< HEAD
        updatedModels = allModels?.map(m => 
=======
        updatedModels = allModels?.map(m =>
>>>>>>> c24a9e57
          m.id === modelId ? { ...m, apiKey, customApiUrl: customApiUrl || '', customModelName: customModelName || '', enabled: true } : m
        ) || [];
      } else {
        // 添加新配置
        const newModel = { ...modelToUpdate, apiKey, customApiUrl: customApiUrl || '', customModelName: customModelName || '', enabled: true };
        updatedModels = [...(allModels || []), newModel];
      }

      const request = {
        models: Object.fromEntries(
          updatedModels.map(model => [
            model.provider, // 使用 provider 而不是 id
            {
              enabled: model.enabled,
              api_key: model.apiKey || '',
              custom_api_url: model.customApiUrl || '',
              custom_model_name: model.customModelName || ''
            }
          ])
        )
      };

      await api.updateModelConfigs(request);

      // 重新获取用户配置以确保数据同步
      const refreshedModels = await api.getModelConfigs();
      setAllModels(refreshedModels);

      setShowModelModal(false);
      setEditingModel(null);
    } catch (error) {
      console.error('Failed to save model config:', error);
      alert(t('saveConfigFailed', language));
    }
  };

  const handleDeleteExchangeConfig = async (exchangeId: string) => {
    if (!confirm(t('confirmDeleteExchange', language))) return;
    
    try {
      const updatedExchanges = allExchanges?.map(e => 
        e.id === exchangeId ? { ...e, apiKey: '', secretKey: '', enabled: false } : e
      ) || [];
      
      const request = {
        exchanges: Object.fromEntries(
          updatedExchanges.map(exchange => [
            exchange.id,
            {
              enabled: exchange.enabled,
              api_key: exchange.apiKey || '',
              secret_key: exchange.secretKey || '',
              testnet: exchange.testnet || false
            }
          ])
        )
      };
      
      await api.updateExchangeConfigs(request);
      setAllExchanges(updatedExchanges);
      setShowExchangeModal(false);
      setEditingExchange(null);
    } catch (error) {
      console.error('Failed to delete exchange config:', error);
      alert(t('deleteExchangeConfigFailed', language));
    }
  };

  const handleSaveExchangeConfig = async (exchangeId: string, apiKey: string, secretKey?: string, testnet?: boolean, hyperliquidWalletAddr?: string, asterUser?: string, asterSigner?: string, asterPrivateKey?: string) => {
    try {
      // 找到要配置的交易所（从supportedExchanges中）
      const exchangeToUpdate = supportedExchanges?.find(e => e.id === exchangeId);
      if (!exchangeToUpdate) {
        alert(t('exchangeNotExist', language));
        return;
      }

      // 创建或更新用户的交易所配置
      const existingExchange = allExchanges?.find(e => e.id === exchangeId);
      let updatedExchanges;
      
      if (existingExchange) {
        // 更新现有配置
        updatedExchanges = allExchanges?.map(e => 
          e.id === exchangeId ? { ...e, apiKey, secretKey, testnet, hyperliquidWalletAddr, asterUser, asterSigner, asterPrivateKey, enabled: true } : e
        ) || [];
      } else {
        // 添加新配置
        const newExchange = { ...exchangeToUpdate, apiKey, secretKey, testnet, hyperliquidWalletAddr, asterUser, asterSigner, asterPrivateKey, enabled: true };
        updatedExchanges = [...(allExchanges || []), newExchange];
      }
      
      const request = {
        exchanges: Object.fromEntries(
          updatedExchanges.map(exchange => [
            exchange.id,
            {
              enabled: exchange.enabled,
              api_key: exchange.apiKey || '',
              secret_key: exchange.secretKey || '',
              testnet: exchange.testnet || false,
              hyperliquid_wallet_addr: exchange.hyperliquidWalletAddr || '',
              aster_user: exchange.asterUser || '',
              aster_signer: exchange.asterSigner || '',
              aster_private_key: exchange.asterPrivateKey || ''
            }
          ])
        )
      };
      
      await api.updateExchangeConfigs(request);
      
      // 重新获取用户配置以确保数据同步
      const refreshedExchanges = await api.getExchangeConfigs();
      setAllExchanges(refreshedExchanges);
      
      setShowExchangeModal(false);
      setEditingExchange(null);
    } catch (error) {
      console.error('Failed to save exchange config:', error);
      alert(t('saveConfigFailed', language));
    }
  };

  const handleAddModel = () => {
    setEditingModel(null);
    setShowModelModal(true);
  };

  const handleAddExchange = () => {
    setEditingExchange(null);
    setShowExchangeModal(true);
  };

  const handleSaveSignalSource = async (coinPoolUrl: string, oiTopUrl: string) => {
    try {
      await api.saveUserSignalSource(coinPoolUrl, oiTopUrl);
      setUserSignalSource({ coinPoolUrl, oiTopUrl });
      setShowSignalSourceModal(false);
    } catch (error) {
      console.error('Failed to save signal source:', error);
      alert(t('saveSignalSourceFailed', language));
    }
  };

  return (
    <div className="space-y-6 animate-fade-in">
      {/* Header */}
      <div className="flex items-center justify-between">
        <div className="flex items-center gap-4">
          <div className="w-12 h-12 rounded-xl flex items-center justify-center" style={{
            background: 'linear-gradient(135deg, #F0B90B 0%, #FCD535 100%)',
            boxShadow: '0 4px 14px rgba(240, 185, 11, 0.4)'
          }}>
            <Bot className="w-6 h-6" style={{ color: '#000' }} />
          </div>
          <div>
            <h1 className="text-2xl font-bold flex items-center gap-2" style={{ color: '#EAECEF' }}>
              {t('aiTraders', language)}
              <span className="text-xs font-normal px-2 py-1 rounded" style={{ 
                background: 'rgba(240, 185, 11, 0.15)', 
                color: '#F0B90B' 
              }}>
                {traders?.length || 0} {t('active', language)}
              </span>
            </h1>
            <p className="text-xs" style={{ color: '#848E9C' }}>
              {t('manageAITraders', language)}
            </p>
          </div>
        </div>
        
        <div className="flex gap-3">
          <button
            onClick={handleAddModel}
            className="px-4 py-2 rounded text-sm font-semibold transition-all hover:scale-105 flex items-center gap-2"
            style={{
              background: '#2B3139',
              color: '#EAECEF',
              border: '1px solid #474D57'
            }}
          >
            <Plus className="w-4 h-4" />
            {t('aiModels', language)}
          </button>

          <button
            onClick={handleAddExchange}
            className="px-4 py-2 rounded text-sm font-semibold transition-all hover:scale-105 flex items-center gap-2"
            style={{
              background: '#2B3139',
              color: '#EAECEF',
              border: '1px solid #474D57'
            }}
          >
            <Plus className="w-4 h-4" />
            {t('exchanges', language)}
          </button>

          <button
            onClick={() => setShowSignalSourceModal(true)}
            className="px-4 py-2 rounded text-sm font-semibold transition-all hover:scale-105"
            style={{
              background: '#2B3139',
              color: '#EAECEF',
              border: '1px solid #474D57'
            }}
          >
            📡 {t('signalSource', language)}
          </button>
          
          <button
            onClick={() => setShowCreateModal(true)}
            disabled={configuredModels.length === 0 || configuredExchanges.length === 0}
            className="px-4 py-2 rounded text-sm font-semibold transition-all hover:scale-105 disabled:opacity-50 disabled:cursor-not-allowed flex items-center gap-2"
            style={{
              background: (configuredModels.length > 0 && configuredExchanges.length > 0) ? '#F0B90B' : '#2B3139',
              color: (configuredModels.length > 0 && configuredExchanges.length > 0) ? '#000' : '#848E9C'
            }}
          >
            <Plus className="w-4 h-4" />
            {t('createTrader', language)}
          </button>
        </div>
      </div>

      {/* Configuration Status */}
      <div className="grid grid-cols-1 lg:grid-cols-2 gap-6">
        {/* AI Models */}
        <div className="binance-card p-4">
          <h3 className="text-lg font-semibold mb-3 flex items-center gap-2" style={{ color: '#EAECEF' }}>
            <Brain className="w-5 h-5" style={{ color: '#60a5fa' }} />
            {t('aiModels', language)}
          </h3>
          <div className="space-y-3">
            {configuredModels.map(model => {
              const inUse = isModelInUse(model.id);
              return (
                <div 
                  key={model.id} 
                  className={`flex items-center justify-between p-3 rounded transition-all ${
                    inUse ? 'cursor-not-allowed' : 'cursor-pointer hover:bg-gray-700'
                  }`}
                  style={{ background: '#0B0E11', border: '1px solid #2B3139' }}
                  onClick={() => handleModelClick(model.id)}
                >
                  <div className="flex items-center gap-3">
                    <div className="w-8 h-8 flex items-center justify-center">
                      {getModelIcon(model.provider || model.id, { width: 32, height: 32 }) || (
                        <div className="w-8 h-8 rounded-full flex items-center justify-center text-sm font-bold"
                             style={{ 
                               background: model.id === 'deepseek' ? '#60a5fa' : '#c084fc',
                               color: '#fff'
                             }}>
                          {getShortName(model.name)[0]}
                        </div>
                      )}
                    </div>
                    <div>
                      <div className="font-semibold" style={{ color: '#EAECEF' }}>{getShortName(model.name)}</div>
                      <div className="text-xs" style={{ color: '#848E9C' }}>
                        {inUse ? t('inUse', language) : model.enabled ? t('enabled', language) : t('configured', language)}
                      </div>
                    </div>
                  </div>
                  <div className={`w-3 h-3 rounded-full ${model.enabled && model.apiKey ? 'bg-green-400' : 'bg-gray-500'}`} />
                </div>
              );
            })}
            {configuredModels.length === 0 && (
              <div className="text-center py-8" style={{ color: '#848E9C' }}>
                <Brain className="w-12 h-12 mx-auto mb-2 opacity-50" />
                <div className="text-sm">{t('noModelsConfigured', language)}</div>
              </div>
            )}
          </div>
        </div>

        {/* Exchanges */}
        <div className="binance-card p-4">
          <h3 className="text-lg font-semibold mb-3 flex items-center gap-2" style={{ color: '#EAECEF' }}>
            <Landmark className="w-5 h-5" style={{ color: '#F0B90B' }} />
            {t('exchanges', language)}
          </h3>
          <div className="space-y-3">
            {configuredExchanges.map(exchange => {
              const inUse = isExchangeInUse(exchange.id);
              return (
                <div 
                  key={exchange.id} 
                  className={`flex items-center justify-between p-3 rounded transition-all ${
                    inUse ? 'cursor-not-allowed' : 'cursor-pointer hover:bg-gray-700'
                  }`}
                  style={{ background: '#0B0E11', border: '1px solid #2B3139' }}
                  onClick={() => handleExchangeClick(exchange.id)}
                >
                  <div className="flex items-center gap-3">
                    <div className="w-8 h-8 flex items-center justify-center">
                      {getExchangeIcon(exchange.id, { width: 32, height: 32 })}
                    </div>
                    <div>
                      <div className="font-semibold" style={{ color: '#EAECEF' }}>{getShortName(exchange.name)}</div>
                      <div className="text-xs" style={{ color: '#848E9C' }}>
                        {exchange.type.toUpperCase()} • {inUse ? t('inUse', language) : exchange.enabled ? t('enabled', language) : t('configured', language)}
                      </div>
                    </div>
                  </div>
                  <div className={`w-3 h-3 rounded-full ${exchange.enabled && exchange.apiKey ? 'bg-green-400' : 'bg-gray-500'}`} />
                </div>
              );
            })}
            {configuredExchanges.length === 0 && (
              <div className="text-center py-8" style={{ color: '#848E9C' }}>
                <Landmark className="w-12 h-12 mx-auto mb-2 opacity-50" />
                <div className="text-sm">{t('noExchangesConfigured', language)}</div>
              </div>
            )}
          </div>
        </div>
      </div>

      {/* Traders List */}
      <div className="binance-card p-6">
        <div className="flex items-center justify-between mb-5">
          <h2 className="text-xl font-bold flex items-center gap-2" style={{ color: '#EAECEF' }}>
            <Users className="w-6 h-6" style={{ color: '#F0B90B' }} />
            {t('currentTraders', language)}
          </h2>
        </div>

        {traders && traders.length > 0 ? (
          <div className="space-y-4">
            {traders.map(trader => (
              <div key={trader.trader_id}
                   className="flex items-center justify-between p-4 rounded transition-all hover:translate-y-[-1px]"
                   style={{ background: '#0B0E11', border: '1px solid #2B3139' }}>
                <div className="flex items-center gap-4">
                  <div className="w-12 h-12 rounded-full flex items-center justify-center"
                       style={{
                         background: trader.ai_model.includes('deepseek') ? '#60a5fa' : '#c084fc',
                         color: '#fff'
                       }}>
                    <Bot className="w-6 h-6" />
                  </div>
                  <div>
                    <div className="font-bold text-lg" style={{ color: '#EAECEF' }}>
                      {trader.trader_name}
                    </div>
                    <div className="text-sm" style={{ 
                      color: trader.ai_model.includes('deepseek') ? '#60a5fa' : '#c084fc' 
                    }}>
                      {getModelDisplayName(trader.ai_model.split('_').pop() || trader.ai_model)} Model • {trader.exchange_id?.toUpperCase()}
                    </div>
                  </div>
                </div>

                <div className="flex items-center gap-4">
                  {/* Status */}
                  <div className="text-center">
                    <div className="text-xs mb-1" style={{ color: '#848E9C' }}>{t('status', language)}</div>
                    <div className={`px-3 py-1 rounded text-xs font-bold ${
                      trader.is_running ? 'bg-green-100 text-green-800' : 'bg-red-100 text-red-800'
                    }`} style={trader.is_running 
                      ? { background: 'rgba(14, 203, 129, 0.1)', color: '#0ECB81' }
                      : { background: 'rgba(246, 70, 93, 0.1)', color: '#F6465D' }
                    }>
                      {trader.is_running ? t('running', language) : t('stopped', language)}
                    </div>
                  </div>

                  {/* Actions */}
                  <div className="flex gap-2">
                    <button
                      onClick={() => onTraderSelect?.(trader.trader_id)}
                      className="px-3 py-2 rounded text-sm font-semibold transition-all hover:scale-105 flex items-center gap-1"
                      style={{ background: 'rgba(99, 102, 241, 0.1)', color: '#6366F1' }}
                    >
                      <BarChart3 className="w-4 h-4" />
                      {t('view', language)}
                    </button>

                    <button
                      onClick={() => handleEditTrader(trader.trader_id)}
                      disabled={trader.is_running}
                      className="px-3 py-2 rounded text-sm font-semibold transition-all hover:scale-105 disabled:opacity-50 disabled:cursor-not-allowed"
                      style={{
                        background: trader.is_running ? 'rgba(132, 142, 156, 0.1)' : 'rgba(255, 193, 7, 0.1)',
                        color: trader.is_running ? '#848E9C' : '#FFC107'
                      }}
                    >
                      ✏️ {t('edit', language)}
                    </button>
                    
                    <button
                      onClick={() => handleToggleTrader(trader.trader_id, trader.is_running || false)}
                      className="px-3 py-2 rounded text-sm font-semibold transition-all hover:scale-105"
                      style={trader.is_running
                        ? { background: 'rgba(246, 70, 93, 0.1)', color: '#F6465D' }
                        : { background: 'rgba(14, 203, 129, 0.1)', color: '#0ECB81' }
                      }
                    >
                      {trader.is_running ? t('stop', language) : t('start', language)}
                    </button>

                    <button
                      onClick={() => handleDeleteTrader(trader.trader_id)}
                      className="px-3 py-2 rounded text-sm font-semibold transition-all hover:scale-105"
                      style={{ background: 'rgba(246, 70, 93, 0.1)', color: '#F6465D' }}
                    >
                      <Trash2 className="w-4 h-4" />
                    </button>
                  </div>
                </div>
              </div>
            ))}
          </div>
        ) : (
          <div className="text-center py-16" style={{ color: '#848E9C' }}>
            <Bot className="w-24 h-24 mx-auto mb-4 opacity-50" />
            <div className="text-lg font-semibold mb-2">{t('noTraders', language)}</div>
            <div className="text-sm mb-4">{t('createFirstTrader', language)}</div>
            {(configuredModels.length === 0 || configuredExchanges.length === 0) && (
              <div className="text-sm text-yellow-500">
                {configuredModels.length === 0 && configuredExchanges.length === 0 
                  ? t('configureModelsAndExchangesFirst', language)
                  : configuredModels.length === 0 
                    ? t('configureModelsFirst', language)
                    : t('configureExchangesFirst', language)
                }
              </div>
            )}
          </div>
        )}
      </div>

      {/* Create Trader Modal */}
      {showCreateModal && (
        <TraderConfigModal
          isOpen={showCreateModal}
          isEditMode={false}
          availableModels={enabledModels}
          availableExchanges={enabledExchanges}
          onSave={handleCreateTrader}
          onClose={() => setShowCreateModal(false)}
        />
      )}

      {/* Edit Trader Modal */}
      {showEditModal && editingTrader && (
        <TraderConfigModal
          isOpen={showEditModal}
          isEditMode={true}
          traderData={editingTrader}
          availableModels={enabledModels}
          availableExchanges={enabledExchanges}
          onSave={handleSaveEditTrader}
          onClose={() => {
            setShowEditModal(false);
            setEditingTrader(null);
          }}
        />
      )}

      {/* Model Configuration Modal */}
      {showModelModal && (
        <ModelConfigModal
          allModels={supportedModels}
          configuredModels={allModels}
          editingModelId={editingModel}
          onSave={handleSaveModelConfig}
          onDelete={handleDeleteModelConfig}
          onClose={() => {
            setShowModelModal(false);
            setEditingModel(null);
          }}
          language={language}
        />
      )}

      {/* Exchange Configuration Modal */}
      {showExchangeModal && (
        <ExchangeConfigModal
          allExchanges={supportedExchanges}
          editingExchangeId={editingExchange}
          onSave={handleSaveExchangeConfig}
          onDelete={handleDeleteExchangeConfig}
          onClose={() => {
            setShowExchangeModal(false);
            setEditingExchange(null);
          }}
          language={language}
        />
      )}

      {/* Signal Source Configuration Modal */}
      {showSignalSourceModal && (
        <SignalSourceModal
          coinPoolUrl={userSignalSource.coinPoolUrl}
          oiTopUrl={userSignalSource.oiTopUrl}
          onSave={handleSaveSignalSource}
          onClose={() => setShowSignalSourceModal(false)}
          language={language}
        />
      )}
    </div>
  );
}

// Signal Source Configuration Modal Component
function SignalSourceModal({
  coinPoolUrl,
  oiTopUrl,
  onSave,
  onClose,
  language
}: {
  coinPoolUrl: string;
  oiTopUrl: string;
  onSave: (coinPoolUrl: string, oiTopUrl: string) => void;
  onClose: () => void;
  language: Language;
}) {
  const [coinPool, setCoinPool] = useState(coinPoolUrl || '');
  const [oiTop, setOiTop] = useState(oiTopUrl || '');

  const handleSubmit = (e: React.FormEvent) => {
    e.preventDefault();
    onSave(coinPool.trim(), oiTop.trim());
  };

  return (
    <div className="fixed inset-0 bg-black bg-opacity-50 flex items-center justify-center z-50 p-4">
      <div className="bg-gray-800 rounded-lg p-6 w-full max-w-lg relative" style={{ background: '#1E2329' }}>
        <h3 className="text-xl font-bold mb-4" style={{ color: '#EAECEF' }}>
          📡 {t('signalSourceConfig', language)}
        </h3>
        
        <form onSubmit={handleSubmit} className="space-y-4">
          <div>
            <label className="block text-sm font-semibold mb-2" style={{ color: '#EAECEF' }}>
              COIN POOL URL
            </label>
            <input
              type="url"
              value={coinPool}
              onChange={(e) => setCoinPool(e.target.value)}
              placeholder="https://api.example.com/coinpool"
              className="w-full px-3 py-2 rounded"
              style={{ background: '#0B0E11', border: '1px solid #2B3139', color: '#EAECEF' }}
            />
            <div className="text-xs mt-1" style={{ color: '#848E9C' }}>
              {t('coinPoolDescription', language)}
            </div>
          </div>

          <div>
            <label className="block text-sm font-semibold mb-2" style={{ color: '#EAECEF' }}>
              OI TOP URL
            </label>
            <input
              type="url"
              value={oiTop}
              onChange={(e) => setOiTop(e.target.value)}
              placeholder="https://api.example.com/oitop"
              className="w-full px-3 py-2 rounded"
              style={{ background: '#0B0E11', border: '1px solid #2B3139', color: '#EAECEF' }}
            />
            <div className="text-xs mt-1" style={{ color: '#848E9C' }}>
              {t('oiTopDescription', language)}
            </div>
          </div>

          <div className="p-4 rounded" style={{ background: 'rgba(240, 185, 11, 0.1)', border: '1px solid rgba(240, 185, 11, 0.2)' }}>
            <div className="text-sm font-semibold mb-2" style={{ color: '#F0B90B' }}>
              ℹ️ {t('information', language)}
            </div>
            <div className="text-xs space-y-1" style={{ color: '#848E9C' }}>
              <div>{t('signalSourceInfo1', language)}</div>
              <div>{t('signalSourceInfo2', language)}</div>
              <div>{t('signalSourceInfo3', language)}</div>
            </div>
          </div>

          <div className="flex gap-3 mt-6">
            <button
              type="button"
              onClick={onClose}
              className="flex-1 px-4 py-2 rounded text-sm font-semibold"
              style={{ background: '#2B3139', color: '#848E9C' }}
            >
              {t('cancel', language)}
            </button>
            <button
              type="submit"
              className="flex-1 px-4 py-2 rounded text-sm font-semibold"
              style={{ background: '#F0B90B', color: '#000' }}
            >
              {t('save', language)}
            </button>
          </div>
        </form>
      </div>
    </div>
  );
}

// Model Configuration Modal Component
function ModelConfigModal({
  allModels,
  configuredModels,
  editingModelId,
  onSave,
  onDelete,
  onClose,
  language
}: {
  allModels: AIModel[];
  configuredModels: AIModel[];
  editingModelId: string | null;
<<<<<<< HEAD
  onSave: (modelId: string, apiKey: string, baseUrl?: string, customModelName?: string) => void;
=======
  onSave: (modelId: string, apiKey: string, baseUrl?: string, modelName?: string) => void;
>>>>>>> c24a9e57
  onDelete: (modelId: string) => void;
  onClose: () => void;
  language: Language;
}) {
  const [selectedModelId, setSelectedModelId] = useState(editingModelId || '');
  const [apiKey, setApiKey] = useState('');
  const [baseUrl, setBaseUrl] = useState('');
<<<<<<< HEAD
  const [customModelName, setCustomModelName] = useState('');
=======
  const [modelName, setModelName] = useState('');
>>>>>>> c24a9e57

  // 获取当前编辑的模型信息 - 编辑时从已配置的模型中查找，新建时从所有支持的模型中查找
  const selectedModel = editingModelId
    ? configuredModels?.find(m => m.id === selectedModelId)
    : allModels?.find(m => m.id === selectedModelId);

  // 如果是编辑现有模型，初始化API Key、Base URL和Model Name
  useEffect(() => {
    if (editingModelId && selectedModel) {
      setApiKey(selectedModel.apiKey || '');
      setBaseUrl(selectedModel.customApiUrl || '');
<<<<<<< HEAD
      setCustomModelName(selectedModel.customModelName || '');
=======
      setModelName(selectedModel.customModelName || '');
>>>>>>> c24a9e57
    }
  }, [editingModelId, selectedModel]);

  const handleSubmit = (e: React.FormEvent) => {
    e.preventDefault();
    if (!selectedModelId || !apiKey.trim()) return;
<<<<<<< HEAD
    
    onSave(selectedModelId, apiKey.trim(), baseUrl.trim() || undefined, customModelName.trim() || undefined);
=======

    onSave(selectedModelId, apiKey.trim(), baseUrl.trim() || undefined, modelName.trim() || undefined);
>>>>>>> c24a9e57
  };

  // 可选择的模型列表（所有支持的模型）
  const availableModels = allModels || [];

  return (
    <div className="fixed inset-0 bg-black bg-opacity-50 flex items-center justify-center z-50 p-4">
      <div className="bg-gray-800 rounded-lg p-6 w-full max-w-lg relative" style={{ background: '#1E2329' }}>
        <div className="flex items-center justify-between mb-4">
          <h3 className="text-xl font-bold" style={{ color: '#EAECEF' }}>
            {editingModelId ? t('editAIModel', language) : t('addAIModel', language)}
          </h3>
          {editingModelId && (
            <button
              type="button"
              onClick={() => {
                if (confirm(t('confirmDeleteModel', language))) {
                  onDelete(editingModelId);
                }
              }}
              className="p-2 rounded hover:bg-red-100 transition-colors"
              style={{ background: 'rgba(246, 70, 93, 0.1)', color: '#F6465D' }}
              title={t('deleteConfigFailed', language)}
            >
              <Trash2 className="w-4 h-4" />
            </button>
          )}
        </div>

        <form onSubmit={handleSubmit} className="space-y-4">
          {!editingModelId && (
            <div>
              <label className="block text-sm font-semibold mb-2" style={{ color: '#EAECEF' }}>
                {t('selectModel', language)}
              </label>
              <select
                value={selectedModelId}
                onChange={(e) => setSelectedModelId(e.target.value)}
                className="w-full px-3 py-2 rounded"
                style={{ background: '#0B0E11', border: '1px solid #2B3139', color: '#EAECEF' }}
                required
              >
                <option value="">{t('pleaseSelectModel', language)}</option>
                {availableModels.map(model => (
                  <option key={model.id} value={model.id}>
                    {getShortName(model.name)} ({model.provider})
                  </option>
                ))}
              </select>
            </div>
          )}

          {selectedModel && (
            <div className="p-4 rounded" style={{ background: '#0B0E11', border: '1px solid #2B3139' }}>
              <div className="flex items-center gap-3 mb-3">
                <div className="w-8 h-8 flex items-center justify-center">
                  {getModelIcon(selectedModel.provider || selectedModel.id, { width: 32, height: 32 }) || (
                    <div className="w-8 h-8 rounded-full flex items-center justify-center text-sm font-bold"
                         style={{ 
                           background: selectedModel.id === 'deepseek' ? '#60a5fa' : '#c084fc',
                           color: '#fff'
                         }}>
                      {selectedModel.name[0]}
                    </div>
                  )}
                </div>
                <div>
                  <div className="font-semibold" style={{ color: '#EAECEF' }}>{getShortName(selectedModel.name)}</div>
                  <div className="text-xs" style={{ color: '#848E9C' }}>
                    {selectedModel.provider} • {selectedModel.id}
                  </div>
                </div>
              </div>
            </div>
          )}

          {selectedModel && (
            <>
              <div>
                <label className="block text-sm font-semibold mb-2" style={{ color: '#EAECEF' }}>
                  API Key
                </label>
                <input
                  type="password"
                  value={apiKey}
                  onChange={(e) => setApiKey(e.target.value)}
                  placeholder={t('enterAPIKey', language)}
                  className="w-full px-3 py-2 rounded"
                  style={{ background: '#0B0E11', border: '1px solid #2B3139', color: '#EAECEF' }}
                  required
                />
              </div>

              <div>
                <label className="block text-sm font-semibold mb-2" style={{ color: '#EAECEF' }}>
                  {t('customBaseURL', language)}
                </label>
                <input
                  type="url"
                  value={baseUrl}
                  onChange={(e) => setBaseUrl(e.target.value)}
                  placeholder={t('customBaseURLPlaceholder', language)}
                  className="w-full px-3 py-2 rounded"
                  style={{ background: '#0B0E11', border: '1px solid #2B3139', color: '#EAECEF' }}
                />
                <div className="text-xs mt-1" style={{ color: '#848E9C' }}>
                  {t('leaveBlankForDefault', language)}
                </div>
              </div>

<<<<<<< HEAD
              {baseUrl && baseUrl.trim() !== '' && (
                <div>
                  <label className="block text-sm font-semibold mb-2" style={{ color: '#EAECEF' }}>
                    自定义模型名称
                  </label>
                  <input
                    type="text"
                    value={customModelName}
                    onChange={(e) => setCustomModelName(e.target.value)}
                    placeholder="例如: gpt-4, claude-3-opus, qwen-plus"
                    className="w-full px-3 py-2 rounded"
                    style={{ background: '#0B0E11', border: '1px solid #2B3139', color: '#EAECEF' }}
                  />
                  <div className="text-xs mt-1" style={{ color: '#848E9C' }}>
                    当使用自定义API URL时，请输入对应的模型名称。留空将使用默认值。
                  </div>
                </div>
              )}
=======
              <div>
                <label className="block text-sm font-semibold mb-2" style={{ color: '#EAECEF' }}>
                  Model Name (可选)
                </label>
                <input
                  type="text"
                  value={modelName}
                  onChange={(e) => setModelName(e.target.value)}
                  placeholder="例如: deepseek-chat, qwen-plus, gpt-4"
                  className="w-full px-3 py-2 rounded"
                  style={{ background: '#0B0E11', border: '1px solid #2B3139', color: '#EAECEF' }}
                />
                <div className="text-xs mt-1" style={{ color: '#848E9C' }}>
                  留空使用默认模型名称
                </div>
              </div>
>>>>>>> c24a9e57

              <div className="p-4 rounded" style={{ background: 'rgba(240, 185, 11, 0.1)', border: '1px solid rgba(240, 185, 11, 0.2)' }}>
                <div className="text-sm font-semibold mb-2" style={{ color: '#F0B90B' }}>
                  ℹ️ {t('information', language)}
                </div>
                <div className="text-xs space-y-1" style={{ color: '#848E9C' }}>
                  <div>{t('modelConfigInfo1', language)}</div>
                  <div>{t('modelConfigInfo2', language)}</div>
                  <div>{t('modelConfigInfo3', language)}</div>
                </div>
              </div>
            </>
          )}

          <div className="flex gap-3 mt-6">
            <button
              type="button"
              onClick={onClose}
              className="flex-1 px-4 py-2 rounded text-sm font-semibold"
              style={{ background: '#2B3139', color: '#848E9C' }}
            >
              {t('cancel', language)}
            </button>
            <button
              type="submit"
              disabled={!selectedModel || !apiKey.trim()}
              className="flex-1 px-4 py-2 rounded text-sm font-semibold disabled:opacity-50"
              style={{ background: '#F0B90B', color: '#000' }}
            >
              {t('saveConfig', language)}
            </button>
          </div>
        </form>
      </div>
    </div>
  );
}

// Exchange Configuration Modal Component
function ExchangeConfigModal({
  allExchanges,
  editingExchangeId,
  onSave,
  onDelete,
  onClose,
  language
}: {
  allExchanges: Exchange[];
  editingExchangeId: string | null;
  onSave: (exchangeId: string, apiKey: string, secretKey?: string, testnet?: boolean, hyperliquidWalletAddr?: string, asterUser?: string, asterSigner?: string, asterPrivateKey?: string) => Promise<void>;
  onDelete: (exchangeId: string) => void;
  onClose: () => void;
  language: Language;
}) {
  const [selectedExchangeId, setSelectedExchangeId] = useState(editingExchangeId || '');
  const [apiKey, setApiKey] = useState('');
  const [secretKey, setSecretKey] = useState('');
  const [passphrase, setPassphrase] = useState('');
  const [testnet, setTestnet] = useState(false);

  // 获取当前编辑的交易所信息
  const selectedExchange = allExchanges?.find(e => e.id === selectedExchangeId);

  // 如果是编辑现有交易所，初始化表单数据
  useEffect(() => {
    if (editingExchangeId && selectedExchange) {
      setApiKey(selectedExchange.apiKey || '');
      setSecretKey(selectedExchange.secretKey || '');
      setPassphrase(''); // Don't load existing passphrase for security
      setTestnet(selectedExchange.testnet || false);
    }
  }, [editingExchangeId, selectedExchange]);

  const handleSubmit = async (e: React.FormEvent) => {
    e.preventDefault();
    if (!selectedExchangeId) return;
    
    // 根据交易所类型验证不同字段
    if (selectedExchange?.id === 'binance') {
      if (!apiKey.trim() || !secretKey.trim()) return;
    } else if (selectedExchange?.id === 'okx') {
      if (!apiKey.trim() || !secretKey.trim() || !passphrase.trim()) return;
    }
    
    await onSave(selectedExchangeId, apiKey.trim(), secretKey.trim(), testnet, undefined, undefined, undefined, undefined);
  };

  // 可选择的交易所列表（所有支持的交易所）
  const availableExchanges = allExchanges || [];

  return (
    <div className="fixed inset-0 bg-black bg-opacity-50 flex items-center justify-center z-50 p-4">
      <div className="bg-gray-800 rounded-lg p-6 w-full max-w-lg relative" style={{ background: '#1E2329' }}>
        <div className="flex items-center justify-between mb-4">
          <h3 className="text-xl font-bold" style={{ color: '#EAECEF' }}>
            {editingExchangeId ? t('editExchange', language) : t('addExchange', language)}
          </h3>
          {editingExchangeId && (
            <button
              type="button"
              onClick={() => {
                if (confirm(t('confirmDeleteExchange', language))) {
                  onDelete(editingExchangeId);
                }
              }}
              className="p-2 rounded hover:bg-red-100 transition-colors"
              style={{ background: 'rgba(246, 70, 93, 0.1)', color: '#F6465D' }}
              title={t('deleteConfigFailed', language)}
            >
              <Trash2 className="w-4 h-4" />
            </button>
          )}
        </div>

        <form onSubmit={handleSubmit} className="space-y-4">
          {!editingExchangeId && (
            <div>
              <label className="block text-sm font-semibold mb-2" style={{ color: '#EAECEF' }}>
                {t('selectExchange', language)}
              </label>
              <select
                value={selectedExchangeId}
                onChange={(e) => setSelectedExchangeId(e.target.value)}
                className="w-full px-3 py-2 rounded"
                style={{ background: '#0B0E11', border: '1px solid #2B3139', color: '#EAECEF' }}
                required
              >
                <option value="">{t('pleaseSelectExchange', language)}</option>
                {availableExchanges.map(exchange => (
                  <option key={exchange.id} value={exchange.id}>
                    {getShortName(exchange.name)} ({exchange.type.toUpperCase()})
                  </option>
                ))}
              </select>
            </div>
          )}

          {selectedExchange && (
            <div className="p-4 rounded" style={{ background: '#0B0E11', border: '1px solid #2B3139' }}>
              <div className="flex items-center gap-3 mb-3">
                <div className="w-8 h-8 flex items-center justify-center">
                  {getExchangeIcon(selectedExchange.id, { width: 32, height: 32 })}
                </div>
                <div>
                  <div className="font-semibold" style={{ color: '#EAECEF' }}>{getShortName(selectedExchange.name)}</div>
                  <div className="text-xs" style={{ color: '#848E9C' }}>
                    {selectedExchange.type.toUpperCase()} • {selectedExchange.id}
                  </div>
                </div>
              </div>
            </div>
          )}

          {selectedExchange && (
            <>
              <div>
                <label className="block text-sm font-semibold mb-2" style={{ color: '#EAECEF' }}>
                  API Key
                </label>
                <input
                  type="password"
                  value={apiKey}
                  onChange={(e) => setApiKey(e.target.value)}
                  placeholder={t('enterAPIKey', language)}
                  className="w-full px-3 py-2 rounded"
                  style={{ background: '#0B0E11', border: '1px solid #2B3139', color: '#EAECEF' }}
                  required
                />
              </div>

              <div>
                <label className="block text-sm font-semibold mb-2" style={{ color: '#EAECEF' }}>
                  Secret Key
                </label>
                <input
                  type="password"
                  value={secretKey}
                  onChange={(e) => setSecretKey(e.target.value)}
                  placeholder={t('enterSecretKey', language)}
                  className="w-full px-3 py-2 rounded"
                  style={{ background: '#0B0E11', border: '1px solid #2B3139', color: '#EAECEF' }}
                  required
                />
              </div>

              {selectedExchange.id === 'okx' && (
                <div>
                  <label className="block text-sm font-semibold mb-2" style={{ color: '#EAECEF' }}>
                    Passphrase
                  </label>
                  <input
                    type="password"
                    value={passphrase}
                    onChange={(e) => setPassphrase(e.target.value)}
                    placeholder={t('enterPassphrase', language)}
                    className="w-full px-3 py-2 rounded"
                    style={{ background: '#0B0E11', border: '1px solid #2B3139', color: '#EAECEF' }}
                    required
                  />
                </div>
              )}

              <div>
                <label className="flex items-center gap-2 text-sm">
                  <input
                    type="checkbox"
                    checked={testnet}
                    onChange={(e) => setTestnet(e.target.checked)}
                    className="form-checkbox rounded"
                    style={{ accentColor: '#F0B90B' }}
                  />
                  <span style={{ color: '#EAECEF' }}>{t('useTestnet', language)}</span>
                </label>
                <div className="text-xs mt-1" style={{ color: '#848E9C' }}>
                  {t('testnetDescription', language)}
                </div>
              </div>

              <div className="p-4 rounded" style={{ background: 'rgba(240, 185, 11, 0.1)', border: '1px solid rgba(240, 185, 11, 0.2)' }}>
                <div className="text-sm font-semibold mb-2" style={{ color: '#F0B90B' }}>
                  ⚠️ {t('securityWarning', language)}
                </div>
                <div className="text-xs space-y-1" style={{ color: '#848E9C' }}>
                  <div>{t('exchangeConfigWarning1', language)}</div>
                  <div>{t('exchangeConfigWarning2', language)}</div>
                  <div>{t('exchangeConfigWarning3', language)}</div>
                </div>
              </div>
            </>
          )}

          <div className="flex gap-3 mt-6">
            <button
              type="button"
              onClick={onClose}
              className="flex-1 px-4 py-2 rounded text-sm font-semibold"
              style={{ background: '#2B3139', color: '#848E9C' }}
            >
              {t('cancel', language)}
            </button>
            <button
              type="submit"
              disabled={!selectedExchange || !apiKey.trim() || !secretKey.trim() || (selectedExchange?.id === 'okx' && !passphrase.trim())}
              className="flex-1 px-4 py-2 rounded text-sm font-semibold disabled:opacity-50"
              style={{ background: '#F0B90B', color: '#000' }}
            >
              {t('saveConfig', language)}
            </button>
          </div>
        </form>
      </div>
    </div>
  );
}<|MERGE_RESOLUTION|>--- conflicted
+++ resolved
@@ -250,15 +250,6 @@
     if (!confirm(t('confirmDeleteModel', language))) return;
 
     try {
-<<<<<<< HEAD
-      // 使用DELETE接口真正删除数据库记录
-      await api.deleteModelConfig(modelId);
-      
-      // 重新获取用户配置以确保数据同步
-      const refreshedModels = await api.getModelConfigs();
-      setAllModels(refreshedModels);
-      
-=======
       const updatedModels = allModels?.map(m =>
         m.id === modelId ? { ...m, apiKey: '', customApiUrl: '', customModelName: '', enabled: false } : m
       ) || [];
@@ -279,7 +270,6 @@
 
       await api.updateModelConfigs(request);
       setAllModels(updatedModels);
->>>>>>> c24a9e57
       setShowModelModal(false);
       setEditingModel(null);
     } catch (error) {
@@ -303,11 +293,7 @@
 
       if (existingModel) {
         // 更新现有配置
-<<<<<<< HEAD
-        updatedModels = allModels?.map(m => 
-=======
         updatedModels = allModels?.map(m =>
->>>>>>> c24a9e57
           m.id === modelId ? { ...m, apiKey, customApiUrl: customApiUrl || '', customModelName: customModelName || '', enabled: true } : m
         ) || [];
       } else {
@@ -927,11 +913,7 @@
   allModels: AIModel[];
   configuredModels: AIModel[];
   editingModelId: string | null;
-<<<<<<< HEAD
-  onSave: (modelId: string, apiKey: string, baseUrl?: string, customModelName?: string) => void;
-=======
   onSave: (modelId: string, apiKey: string, baseUrl?: string, modelName?: string) => void;
->>>>>>> c24a9e57
   onDelete: (modelId: string) => void;
   onClose: () => void;
   language: Language;
@@ -939,11 +921,7 @@
   const [selectedModelId, setSelectedModelId] = useState(editingModelId || '');
   const [apiKey, setApiKey] = useState('');
   const [baseUrl, setBaseUrl] = useState('');
-<<<<<<< HEAD
-  const [customModelName, setCustomModelName] = useState('');
-=======
   const [modelName, setModelName] = useState('');
->>>>>>> c24a9e57
 
   // 获取当前编辑的模型信息 - 编辑时从已配置的模型中查找，新建时从所有支持的模型中查找
   const selectedModel = editingModelId
@@ -955,24 +933,15 @@
     if (editingModelId && selectedModel) {
       setApiKey(selectedModel.apiKey || '');
       setBaseUrl(selectedModel.customApiUrl || '');
-<<<<<<< HEAD
-      setCustomModelName(selectedModel.customModelName || '');
-=======
       setModelName(selectedModel.customModelName || '');
->>>>>>> c24a9e57
     }
   }, [editingModelId, selectedModel]);
 
   const handleSubmit = (e: React.FormEvent) => {
     e.preventDefault();
     if (!selectedModelId || !apiKey.trim()) return;
-<<<<<<< HEAD
-    
-    onSave(selectedModelId, apiKey.trim(), baseUrl.trim() || undefined, customModelName.trim() || undefined);
-=======
 
     onSave(selectedModelId, apiKey.trim(), baseUrl.trim() || undefined, modelName.trim() || undefined);
->>>>>>> c24a9e57
   };
 
   // 可选择的模型列表（所有支持的模型）
@@ -1083,26 +1052,6 @@
                 </div>
               </div>
 
-<<<<<<< HEAD
-              {baseUrl && baseUrl.trim() !== '' && (
-                <div>
-                  <label className="block text-sm font-semibold mb-2" style={{ color: '#EAECEF' }}>
-                    自定义模型名称
-                  </label>
-                  <input
-                    type="text"
-                    value={customModelName}
-                    onChange={(e) => setCustomModelName(e.target.value)}
-                    placeholder="例如: gpt-4, claude-3-opus, qwen-plus"
-                    className="w-full px-3 py-2 rounded"
-                    style={{ background: '#0B0E11', border: '1px solid #2B3139', color: '#EAECEF' }}
-                  />
-                  <div className="text-xs mt-1" style={{ color: '#848E9C' }}>
-                    当使用自定义API URL时，请输入对应的模型名称。留空将使用默认值。
-                  </div>
-                </div>
-              )}
-=======
               <div>
                 <label className="block text-sm font-semibold mb-2" style={{ color: '#EAECEF' }}>
                   Model Name (可选)
@@ -1119,7 +1068,6 @@
                   留空使用默认模型名称
                 </div>
               </div>
->>>>>>> c24a9e57
 
               <div className="p-4 rounded" style={{ background: 'rgba(240, 185, 11, 0.1)', border: '1px solid rgba(240, 185, 11, 0.2)' }}>
                 <div className="text-sm font-semibold mb-2" style={{ color: '#F0B90B' }}>
