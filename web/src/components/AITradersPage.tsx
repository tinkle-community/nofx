import React, { useState, useEffect } from 'react';
import useSWR from 'swr';
import { api } from '../lib/api';
import type { TraderInfo, CreateTraderRequest, AIModel, Exchange } from '../types';
import { useLanguage } from '../contexts/LanguageContext';
import { t, type Language } from '../i18n/translations';
import { getExchangeIcon } from './ExchangeIcons';
import { getModelIcon } from './ModelIcons';
import { TraderConfigModal } from './TraderConfigModal';
import { Bot, Brain, Landmark, BarChart3, Trash2, Plus, Users } from 'lucide-react';

// 获取友好的AI模型名称
function getModelDisplayName(modelId: string): string {
  switch (modelId.toLowerCase()) {
    case 'deepseek':
      return 'DeepSeek';
    case 'qwen':
      return 'Qwen';
    case 'claude':
      return 'Claude';
    case 'gpt4':
    case 'gpt-4':
      return 'GPT-4';
    case 'gpt3.5':
    case 'gpt-3.5':
      return 'GPT-3.5';
    default:
      return modelId.toUpperCase();
  }
}

// 提取下划线后面的名称部分
function getShortName(fullName: string): string {
  const parts = fullName.split('_');
  return parts.length > 1 ? parts[parts.length - 1] : fullName;
}

interface AITradersPageProps {
  onTraderSelect?: (traderId: string) => void;
}

export function AITradersPage({ onTraderSelect }: AITradersPageProps) {
  const { language } = useLanguage();
  const [showCreateModal, setShowCreateModal] = useState(false);
  const [showEditModal, setShowEditModal] = useState(false);
  const [showModelModal, setShowModelModal] = useState(false);
  const [showExchangeModal, setShowExchangeModal] = useState(false);
  const [showSignalSourceModal, setShowSignalSourceModal] = useState(false);
  const [editingModel, setEditingModel] = useState<string | null>(null);
  const [editingExchange, setEditingExchange] = useState<string | null>(null);
  const [editingTrader, setEditingTrader] = useState<any>(null);
  const [allModels, setAllModels] = useState<AIModel[]>([]);
  const [allExchanges, setAllExchanges] = useState<Exchange[]>([]);
  const [supportedModels, setSupportedModels] = useState<AIModel[]>([]);
  const [supportedExchanges, setSupportedExchanges] = useState<Exchange[]>([]);
  const [userSignalSource, setUserSignalSource] = useState<{coinPoolUrl: string, oiTopUrl: string}>({
    coinPoolUrl: '',
    oiTopUrl: ''
  });

  const { data: traders, mutate: mutateTraders } = useSWR<TraderInfo[]>(
    'traders',
    api.getTraders,
    { refreshInterval: 5000 }
  );

  // 加载AI模型和交易所配置
  useEffect(() => {
    const loadConfigs = async () => {
      try {
        const [modelConfigs, exchangeConfigs, supportedModels, supportedExchanges] = await Promise.all([
          api.getModelConfigs(),
          api.getExchangeConfigs(),
          api.getSupportedModels(),
          api.getSupportedExchanges()
        ]);
        setAllModels(modelConfigs);
        setAllExchanges(exchangeConfigs);
        setSupportedModels(supportedModels);
        setSupportedExchanges(supportedExchanges);

        // 加载用户信号源配置
        try {
          const signalSource = await api.getUserSignalSource();
          setUserSignalSource({
            coinPoolUrl: signalSource.coin_pool_url || '',
            oiTopUrl: signalSource.oi_top_url || ''
          });
        } catch (error) {
          console.log('📡 用户信号源配置暂未设置');
        }
      } catch (error) {
        console.error('Failed to load configs:', error);
      }
    };
    loadConfigs();
  }, []);

  // 显示所有用户的模型和交易所配置（用于调试）
  const configuredModels = allModels || [];
  const configuredExchanges = allExchanges || [];
  
  // 只在创建交易员时使用已启用且配置完整的
  const enabledModels = allModels?.filter(m => m.enabled && m.apiKey) || [];
  const enabledExchanges = allExchanges?.filter(e => {
    if (!e.enabled) return false;

    // Aster 交易所需要特殊字段
    if (e.id === 'aster') {
      return e.asterUser && e.asterSigner && e.asterPrivateKey;
    }

    // Hyperliquid 只需要私钥（作为apiKey），不需要secretKey
    if (e.id === 'hyperliquid') {
      return e.apiKey && e.hyperliquidWalletAddr;
    }

    // Binance 等其他交易所需要 apiKey 和 secretKey
    return e.apiKey && e.apiKey.trim() !== '' && e.secretKey && e.secretKey.trim() !== '';
  }) || [];

  // 检查模型是否正在被运行中的交易员使用
  const isModelInUse = (modelId: string) => {
    return traders?.some(t => t.ai_model === modelId && t.is_running) || false;
  };

  // 检查交易所是否正在被运行中的交易员使用
  const isExchangeInUse = (exchangeId: string) => {
    return traders?.some(t => t.exchange_id === exchangeId && t.is_running) || false;
  };

  const handleCreateTrader = async (data: CreateTraderRequest) => {
    try {
      const model = allModels?.find(m => m.id === data.ai_model_id);
      const exchange = allExchanges?.find(e => e.id === data.exchange_id);
      
      if (!model?.enabled) {
        alert(t('modelNotConfigured', language));
        return;
      }
      
      if (!exchange?.enabled) {
        alert(t('exchangeNotConfigured', language));
        return;
      }
      
      await api.createTrader(data);
      setShowCreateModal(false);
      mutateTraders();
    } catch (error) {
      console.error('Failed to create trader:', error);
      alert(t('createTraderFailed', language));
    }
  };

  const handleEditTrader = async (traderId: string) => {
    try {
      const traderConfig = await api.getTraderConfig(traderId);
      setEditingTrader(traderConfig);
      setShowEditModal(true);
    } catch (error) {
      console.error('Failed to fetch trader config:', error);
      alert(t('getTraderConfigFailed', language));
    }
  };

  const handleSaveEditTrader = async (data: CreateTraderRequest) => {
    if (!editingTrader) return;
    
    try {
      const model = enabledModels?.find(m => m.id === data.ai_model_id);
      const exchange = enabledExchanges?.find(e => e.id === data.exchange_id);

      if (!model) {
        alert(t('modelConfigNotExist', language));
        return;
      }

      if (!exchange) {
        alert(t('exchangeConfigNotExist', language));
        return;
      }
      
      const request = {
        name: data.name,
        ai_model_id: data.ai_model_id,
        exchange_id: data.exchange_id,
        initial_balance: data.initial_balance,
        btc_eth_leverage: data.btc_eth_leverage,
        altcoin_leverage: data.altcoin_leverage,
        trading_symbols: data.trading_symbols,
        custom_prompt: data.custom_prompt,
        override_base_prompt: data.override_base_prompt,
        is_cross_margin: data.is_cross_margin,
        use_coin_pool: data.use_coin_pool,
        use_oi_top: data.use_oi_top
      };
      
      await api.updateTrader(editingTrader.trader_id, request);
      setShowEditModal(false);
      setEditingTrader(null);
      mutateTraders();
    } catch (error) {
      console.error('Failed to update trader:', error);
      alert(t('updateTraderFailed', language));
    }
  };

  const handleDeleteTrader = async (traderId: string) => {
    if (!confirm(t('confirmDeleteTrader', language))) return;

    try {
      await api.deleteTrader(traderId);
      mutateTraders();
    } catch (error) {
      console.error('Failed to delete trader:', error);
      alert(t('deleteTraderFailed', language));
    }
  };

  const handleToggleTrader = async (traderId: string, running: boolean) => {
    try {
      if (running) {
        await api.stopTrader(traderId);
      } else {
        await api.startTrader(traderId);
      }
      mutateTraders();
    } catch (error) {
      console.error('Failed to toggle trader:', error);
      alert(t('operationFailed', language));
    }
  };

  const handleModelClick = (modelId: string) => {
    if (!isModelInUse(modelId)) {
      setEditingModel(modelId);
      setShowModelModal(true);
    }
  };

  const handleExchangeClick = (exchangeId: string) => {
    if (!isExchangeInUse(exchangeId)) {
      setEditingExchange(exchangeId);
      setShowExchangeModal(true);
    }
  };

  const handleDeleteModelConfig = async (modelId: string) => {
    if (!confirm(t('confirmDeleteModel', language))) return;
    
    try {
      const updatedModels = allModels?.map(m => 
        m.id === modelId ? { ...m, apiKey: '', enabled: false } : m
      ) || [];
      
      const request = {
        models: Object.fromEntries(
          updatedModels.map(model => [
            model.id,
            {
              enabled: model.enabled,
              api_key: model.apiKey || ''
            }
          ])
        )
      };
      
      await api.updateModelConfigs(request);
      setAllModels(updatedModels);
      setShowModelModal(false);
      setEditingModel(null);
    } catch (error) {
      console.error('Failed to delete model config:', error);
      alert(t('deleteConfigFailed', language));
    }
  };

  const handleSaveModelConfig = async (modelId: string, apiKey: string, customApiUrl?: string) => {
    try {
      // 找到要配置的模型（从supportedModels中）
      const modelToUpdate = supportedModels?.find(m => m.id === modelId);
      if (!modelToUpdate) {
        alert(t('modelNotExist', language));
        return;
      }

      // 创建或更新用户的模型配置
      const existingModel = allModels?.find(m => m.id === modelId);
      let updatedModels;
      
      if (existingModel) {
        // 更新现有配置
        updatedModels = allModels?.map(m => 
          m.id === modelId ? { ...m, apiKey, customApiUrl: customApiUrl || '', enabled: true } : m
        ) || [];
      } else {
        // 添加新配置
        const newModel = { ...modelToUpdate, apiKey, customApiUrl: customApiUrl || '', enabled: true };
        updatedModels = [...(allModels || []), newModel];
      }
      
      const request = {
        models: Object.fromEntries(
          updatedModels.map(model => [
            model.id,
            {
              enabled: model.enabled,
              api_key: model.apiKey || '',
              custom_api_url: model.customApiUrl || ''
            }
          ])
        )
      };
      
      await api.updateModelConfigs(request);
      
      // 重新获取用户配置以确保数据同步
      const refreshedModels = await api.getModelConfigs();
      setAllModels(refreshedModels);
      
      setShowModelModal(false);
      setEditingModel(null);
    } catch (error) {
      console.error('Failed to save model config:', error);
      alert(t('saveConfigFailed', language));
    }
  };

  const handleDeleteExchangeConfig = async (exchangeId: string) => {
    if (!confirm(t('confirmDeleteExchange', language))) return;
    
    try {
      const updatedExchanges = allExchanges?.map(e => 
        e.id === exchangeId ? { ...e, apiKey: '', secretKey: '', enabled: false } : e
      ) || [];
      
      const request = {
        exchanges: Object.fromEntries(
          updatedExchanges.map(exchange => [
            exchange.id,
            {
              enabled: exchange.enabled,
              api_key: exchange.apiKey || '',
              secret_key: exchange.secretKey || '',
              testnet: exchange.testnet || false
            }
          ])
        )
      };
      
      await api.updateExchangeConfigs(request);
      setAllExchanges(updatedExchanges);
      setShowExchangeModal(false);
      setEditingExchange(null);
    } catch (error) {
      console.error('Failed to delete exchange config:', error);
      alert(t('deleteExchangeConfigFailed', language));
    }
  };

  const handleSaveExchangeConfig = async (exchangeId: string, apiKey: string, secretKey?: string, testnet?: boolean, hyperliquidWalletAddr?: string, asterUser?: string, asterSigner?: string, asterPrivateKey?: string) => {
    try {
      // 找到要配置的交易所（从supportedExchanges中）
      const exchangeToUpdate = supportedExchanges?.find(e => e.id === exchangeId);
      if (!exchangeToUpdate) {
        alert(t('exchangeNotExist', language));
        return;
      }

      // 创建或更新用户的交易所配置
      const existingExchange = allExchanges?.find(e => e.id === exchangeId);
      let updatedExchanges;
      
      if (existingExchange) {
        // 更新现有配置
        updatedExchanges = allExchanges?.map(e => 
          e.id === exchangeId ? { ...e, apiKey, secretKey, testnet, hyperliquidWalletAddr, asterUser, asterSigner, asterPrivateKey, enabled: true } : e
        ) || [];
      } else {
        // 添加新配置
        const newExchange = { ...exchangeToUpdate, apiKey, secretKey, testnet, hyperliquidWalletAddr, asterUser, asterSigner, asterPrivateKey, enabled: true };
        updatedExchanges = [...(allExchanges || []), newExchange];
      }
      
      const request = {
        exchanges: Object.fromEntries(
          updatedExchanges.map(exchange => [
            exchange.id,
            {
              enabled: exchange.enabled,
              api_key: exchange.apiKey || '',
              secret_key: exchange.secretKey || '',
              testnet: exchange.testnet || false,
              hyperliquid_wallet_addr: exchange.hyperliquidWalletAddr || '',
              aster_user: exchange.asterUser || '',
              aster_signer: exchange.asterSigner || '',
              aster_private_key: exchange.asterPrivateKey || ''
            }
          ])
        )
      };
      
      await api.updateExchangeConfigs(request);
      
      // 重新获取用户配置以确保数据同步
      const refreshedExchanges = await api.getExchangeConfigs();
      setAllExchanges(refreshedExchanges);
      
      setShowExchangeModal(false);
      setEditingExchange(null);
    } catch (error) {
      console.error('Failed to save exchange config:', error);
      alert(t('saveConfigFailed', language));
    }
  };

  const handleAddModel = () => {
    setEditingModel(null);
    setShowModelModal(true);
  };

  const handleAddExchange = () => {
    setEditingExchange(null);
    setShowExchangeModal(true);
  };

  const handleSaveSignalSource = async (coinPoolUrl: string, oiTopUrl: string) => {
    try {
      await api.saveUserSignalSource(coinPoolUrl, oiTopUrl);
      setUserSignalSource({ coinPoolUrl, oiTopUrl });
      setShowSignalSourceModal(false);
    } catch (error) {
      console.error('Failed to save signal source:', error);
      alert(t('saveSignalSourceFailed', language));
    }
  };

  return (
    <div className="space-y-6 animate-fade-in">
      {/* Header */}
      <div className="flex items-center justify-between">
        <div className="flex items-center gap-4">
          <div className="w-12 h-12 rounded-xl flex items-center justify-center" style={{
            background: 'linear-gradient(135deg, #F0B90B 0%, #FCD535 100%)',
            boxShadow: '0 4px 14px rgba(240, 185, 11, 0.4)'
          }}>
            <Bot className="w-6 h-6" style={{ color: '#000' }} />
          </div>
          <div>
            <h1 className="text-2xl font-bold flex items-center gap-2" style={{ color: '#EAECEF' }}>
              {t('aiTraders', language)}
              <span className="text-xs font-normal px-2 py-1 rounded" style={{ 
                background: 'rgba(240, 185, 11, 0.15)', 
                color: '#F0B90B' 
              }}>
                {traders?.length || 0} {t('active', language)}
              </span>
            </h1>
            <p className="text-xs" style={{ color: '#848E9C' }}>
              {t('manageAITraders', language)}
            </p>
          </div>
        </div>
        
        <div className="flex gap-3">
          <button
            onClick={handleAddModel}
            className="px-4 py-2 rounded text-sm font-semibold transition-all hover:scale-105 flex items-center gap-2"
            style={{
              background: '#2B3139',
              color: '#EAECEF',
              border: '1px solid #474D57'
            }}
          >
            <Plus className="w-4 h-4" />
            {t('aiModels', language)}
          </button>

          <button
            onClick={handleAddExchange}
            className="px-4 py-2 rounded text-sm font-semibold transition-all hover:scale-105 flex items-center gap-2"
            style={{
              background: '#2B3139',
              color: '#EAECEF',
              border: '1px solid #474D57'
            }}
          >
            <Plus className="w-4 h-4" />
            {t('exchanges', language)}
          </button>

          <button
            onClick={() => setShowSignalSourceModal(true)}
            className="px-4 py-2 rounded text-sm font-semibold transition-all hover:scale-105"
            style={{
              background: '#2B3139',
              color: '#EAECEF',
              border: '1px solid #474D57'
            }}
          >
            📡 {t('signalSource', language)}
          </button>
          
          <button
            onClick={() => setShowCreateModal(true)}
            disabled={configuredModels.length === 0 || configuredExchanges.length === 0}
            className="px-4 py-2 rounded text-sm font-semibold transition-all hover:scale-105 disabled:opacity-50 disabled:cursor-not-allowed flex items-center gap-2"
            style={{
              background: (configuredModels.length > 0 && configuredExchanges.length > 0) ? '#F0B90B' : '#2B3139',
              color: (configuredModels.length > 0 && configuredExchanges.length > 0) ? '#000' : '#848E9C'
            }}
          >
            <Plus className="w-4 h-4" />
            {t('createTrader', language)}
          </button>
        </div>
      </div>

      {/* Configuration Status */}
      <div className="grid grid-cols-1 lg:grid-cols-2 gap-6">
        {/* AI Models */}
        <div className="binance-card p-4">
          <h3 className="text-lg font-semibold mb-3 flex items-center gap-2" style={{ color: '#EAECEF' }}>
            <Brain className="w-5 h-5" style={{ color: '#60a5fa' }} />
            {t('aiModels', language)}
          </h3>
          <div className="space-y-3">
            {configuredModels.map(model => {
              const inUse = isModelInUse(model.id);
              return (
                <div 
                  key={model.id} 
                  className={`flex items-center justify-between p-3 rounded transition-all ${
                    inUse ? 'cursor-not-allowed' : 'cursor-pointer hover:bg-gray-700'
                  }`}
                  style={{ background: '#0B0E11', border: '1px solid #2B3139' }}
                  onClick={() => handleModelClick(model.id)}
                >
                  <div className="flex items-center gap-3">
                    <div className="w-8 h-8 flex items-center justify-center">
                      {getModelIcon(model.provider || model.id, { width: 32, height: 32 }) || (
                        <div className="w-8 h-8 rounded-full flex items-center justify-center text-sm font-bold"
                             style={{ 
                               background: model.id === 'deepseek' ? '#60a5fa' : '#c084fc',
                               color: '#fff'
                             }}>
                          {getShortName(model.name)[0]}
                        </div>
                      )}
                    </div>
                    <div>
                      <div className="font-semibold" style={{ color: '#EAECEF' }}>{getShortName(model.name)}</div>
                      <div className="text-xs" style={{ color: '#848E9C' }}>
                        {inUse ? t('inUse', language) : model.enabled ? t('enabled', language) : t('configured', language)}
                      </div>
                    </div>
                  </div>
                  <div className={`w-3 h-3 rounded-full ${model.enabled && model.apiKey ? 'bg-green-400' : 'bg-gray-500'}`} />
                </div>
              );
            })}
            {configuredModels.length === 0 && (
              <div className="text-center py-8" style={{ color: '#848E9C' }}>
                <Brain className="w-12 h-12 mx-auto mb-2 opacity-50" />
                <div className="text-sm">{t('noModelsConfigured', language)}</div>
              </div>
            )}
          </div>
        </div>

        {/* Exchanges */}
        <div className="binance-card p-4">
          <h3 className="text-lg font-semibold mb-3 flex items-center gap-2" style={{ color: '#EAECEF' }}>
            <Landmark className="w-5 h-5" style={{ color: '#F0B90B' }} />
            {t('exchanges', language)}
          </h3>
          <div className="space-y-3">
            {configuredExchanges.map(exchange => {
              const inUse = isExchangeInUse(exchange.id);
              return (
                <div 
                  key={exchange.id} 
                  className={`flex items-center justify-between p-3 rounded transition-all ${
                    inUse ? 'cursor-not-allowed' : 'cursor-pointer hover:bg-gray-700'
                  }`}
                  style={{ background: '#0B0E11', border: '1px solid #2B3139' }}
                  onClick={() => handleExchangeClick(exchange.id)}
                >
                  <div className="flex items-center gap-3">
                    <div className="w-8 h-8 flex items-center justify-center">
                      {getExchangeIcon(exchange.id, { width: 32, height: 32 })}
                    </div>
                    <div>
                      <div className="font-semibold" style={{ color: '#EAECEF' }}>{getShortName(exchange.name)}</div>
                      <div className="text-xs" style={{ color: '#848E9C' }}>
                        {exchange.type.toUpperCase()} • {inUse ? t('inUse', language) : exchange.enabled ? t('enabled', language) : t('configured', language)}
                      </div>
                    </div>
                  </div>
                  <div className={`w-3 h-3 rounded-full ${exchange.enabled && exchange.apiKey ? 'bg-green-400' : 'bg-gray-500'}`} />
                </div>
              );
            })}
            {configuredExchanges.length === 0 && (
              <div className="text-center py-8" style={{ color: '#848E9C' }}>
                <Landmark className="w-12 h-12 mx-auto mb-2 opacity-50" />
                <div className="text-sm">{t('noExchangesConfigured', language)}</div>
              </div>
            )}
          </div>
        </div>
      </div>

      {/* Traders List */}
      <div className="binance-card p-6">
        <div className="flex items-center justify-between mb-5">
          <h2 className="text-xl font-bold flex items-center gap-2" style={{ color: '#EAECEF' }}>
            <Users className="w-6 h-6" style={{ color: '#F0B90B' }} />
            {t('currentTraders', language)}
          </h2>
        </div>

        {traders && traders.length > 0 ? (
          <div className="space-y-4">
            {traders.map(trader => (
              <div key={trader.trader_id}
                   className="flex items-center justify-between p-4 rounded transition-all hover:translate-y-[-1px]"
                   style={{ background: '#0B0E11', border: '1px solid #2B3139' }}>
                <div className="flex items-center gap-4">
                  <div className="w-12 h-12 rounded-full flex items-center justify-center"
                       style={{
                         background: trader.ai_model.includes('deepseek') ? '#60a5fa' : '#c084fc',
                         color: '#fff'
                       }}>
                    <Bot className="w-6 h-6" />
                  </div>
                  <div>
                    <div className="font-bold text-lg" style={{ color: '#EAECEF' }}>
                      {trader.trader_name}
                    </div>
                    <div className="text-sm" style={{ 
                      color: trader.ai_model.includes('deepseek') ? '#60a5fa' : '#c084fc' 
                    }}>
                      {getModelDisplayName(trader.ai_model.split('_').pop() || trader.ai_model)} Model • {trader.exchange_id?.toUpperCase()}
                    </div>
                  </div>
                </div>

                <div className="flex items-center gap-4">
                  {/* Status */}
                  <div className="text-center">
                    <div className="text-xs mb-1" style={{ color: '#848E9C' }}>{t('status', language)}</div>
                    <div className={`px-3 py-1 rounded text-xs font-bold ${
                      trader.is_running ? 'bg-green-100 text-green-800' : 'bg-red-100 text-red-800'
                    }`} style={trader.is_running 
                      ? { background: 'rgba(14, 203, 129, 0.1)', color: '#0ECB81' }
                      : { background: 'rgba(246, 70, 93, 0.1)', color: '#F6465D' }
                    }>
                      {trader.is_running ? t('running', language) : t('stopped', language)}
                    </div>
                  </div>

                  {/* Actions */}
                  <div className="flex gap-2">
                    <button
                      onClick={() => onTraderSelect?.(trader.trader_id)}
                      className="px-3 py-2 rounded text-sm font-semibold transition-all hover:scale-105 flex items-center gap-1"
                      style={{ background: 'rgba(99, 102, 241, 0.1)', color: '#6366F1' }}
                    >
                      <BarChart3 className="w-4 h-4" />
                      {t('view', language)}
                    </button>

                    <button
                      onClick={() => handleEditTrader(trader.trader_id)}
                      disabled={trader.is_running}
                      className="px-3 py-2 rounded text-sm font-semibold transition-all hover:scale-105 disabled:opacity-50 disabled:cursor-not-allowed"
                      style={{
                        background: trader.is_running ? 'rgba(132, 142, 156, 0.1)' : 'rgba(255, 193, 7, 0.1)',
                        color: trader.is_running ? '#848E9C' : '#FFC107'
                      }}
                    >
                      ✏️ {t('edit', language)}
                    </button>
                    
                    <button
                      onClick={() => handleToggleTrader(trader.trader_id, trader.is_running || false)}
                      className="px-3 py-2 rounded text-sm font-semibold transition-all hover:scale-105"
                      style={trader.is_running
                        ? { background: 'rgba(246, 70, 93, 0.1)', color: '#F6465D' }
                        : { background: 'rgba(14, 203, 129, 0.1)', color: '#0ECB81' }
                      }
                    >
                      {trader.is_running ? t('stop', language) : t('start', language)}
                    </button>

                    <button
                      onClick={() => handleDeleteTrader(trader.trader_id)}
                      className="px-3 py-2 rounded text-sm font-semibold transition-all hover:scale-105"
                      style={{ background: 'rgba(246, 70, 93, 0.1)', color: '#F6465D' }}
                    >
                      <Trash2 className="w-4 h-4" />
                    </button>
                  </div>
                </div>
              </div>
            ))}
          </div>
        ) : (
          <div className="text-center py-16" style={{ color: '#848E9C' }}>
            <Bot className="w-24 h-24 mx-auto mb-4 opacity-50" />
            <div className="text-lg font-semibold mb-2">{t('noTraders', language)}</div>
            <div className="text-sm mb-4">{t('createFirstTrader', language)}</div>
            {(configuredModels.length === 0 || configuredExchanges.length === 0) && (
              <div className="text-sm text-yellow-500">
                {configuredModels.length === 0 && configuredExchanges.length === 0 
                  ? t('configureModelsAndExchangesFirst', language)
                  : configuredModels.length === 0 
                    ? t('configureModelsFirst', language)
                    : t('configureExchangesFirst', language)
                }
              </div>
            )}
          </div>
        )}
      </div>

      {/* Create Trader Modal */}
      {showCreateModal && (
        <TraderConfigModal
          isOpen={showCreateModal}
          isEditMode={false}
          availableModels={enabledModels}
          availableExchanges={enabledExchanges}
          onSave={handleCreateTrader}
          onClose={() => setShowCreateModal(false)}
        />
      )}

      {/* Edit Trader Modal */}
      {showEditModal && editingTrader && (
        <TraderConfigModal
          isOpen={showEditModal}
          isEditMode={true}
          traderData={editingTrader}
          availableModels={enabledModels}
          availableExchanges={enabledExchanges}
          onSave={handleSaveEditTrader}
          onClose={() => {
            setShowEditModal(false);
            setEditingTrader(null);
          }}
        />
      )}

      {/* Model Configuration Modal */}
      {showModelModal && (
        <ModelConfigModal
          allModels={supportedModels}
          configuredModels={allModels}
          editingModelId={editingModel}
          onSave={handleSaveModelConfig}
          onDelete={handleDeleteModelConfig}
          onClose={() => {
            setShowModelModal(false);
            setEditingModel(null);
          }}
          language={language}
        />
      )}

      {/* Exchange Configuration Modal */}
      {showExchangeModal && (
        <ExchangeConfigModal
          allExchanges={supportedExchanges}
          editingExchangeId={editingExchange}
          onSave={handleSaveExchangeConfig}
          onDelete={handleDeleteExchangeConfig}
          onClose={() => {
            setShowExchangeModal(false);
            setEditingExchange(null);
          }}
          language={language}
        />
      )}

      {/* Signal Source Configuration Modal */}
      {showSignalSourceModal && (
        <SignalSourceModal
          coinPoolUrl={userSignalSource.coinPoolUrl}
          oiTopUrl={userSignalSource.oiTopUrl}
          onSave={handleSaveSignalSource}
          onClose={() => setShowSignalSourceModal(false)}
          language={language}
        />
      )}
    </div>
  );
}

// Signal Source Configuration Modal Component
function SignalSourceModal({
  coinPoolUrl,
  oiTopUrl,
  onSave,
  onClose,
  language
}: {
  coinPoolUrl: string;
  oiTopUrl: string;
  onSave: (coinPoolUrl: string, oiTopUrl: string) => void;
  onClose: () => void;
  language: Language;
}) {
  const [coinPool, setCoinPool] = useState(coinPoolUrl || '');
  const [oiTop, setOiTop] = useState(oiTopUrl || '');

  const handleSubmit = (e: React.FormEvent) => {
    e.preventDefault();
    onSave(coinPool.trim(), oiTop.trim());
  };

  return (
    <div className="fixed inset-0 bg-black bg-opacity-50 flex items-center justify-center z-50 p-4">
      <div className="bg-gray-800 rounded-lg p-6 w-full max-w-lg relative" style={{ background: '#1E2329' }}>
        <h3 className="text-xl font-bold mb-4" style={{ color: '#EAECEF' }}>
          📡 {t('signalSourceConfig', language)}
        </h3>
        
        <form onSubmit={handleSubmit} className="space-y-4">
          <div>
            <label className="block text-sm font-semibold mb-2" style={{ color: '#EAECEF' }}>
              COIN POOL URL
            </label>
            <input
              type="url"
              value={coinPool}
              onChange={(e) => setCoinPool(e.target.value)}
              placeholder="https://api.example.com/coinpool"
              className="w-full px-3 py-2 rounded"
              style={{ background: '#0B0E11', border: '1px solid #2B3139', color: '#EAECEF' }}
            />
            <div className="text-xs mt-1" style={{ color: '#848E9C' }}>
              {t('coinPoolDescription', language)}
            </div>
          </div>

          <div>
            <label className="block text-sm font-semibold mb-2" style={{ color: '#EAECEF' }}>
              OI TOP URL
            </label>
            <input
              type="url"
              value={oiTop}
              onChange={(e) => setOiTop(e.target.value)}
              placeholder="https://api.example.com/oitop"
              className="w-full px-3 py-2 rounded"
              style={{ background: '#0B0E11', border: '1px solid #2B3139', color: '#EAECEF' }}
            />
            <div className="text-xs mt-1" style={{ color: '#848E9C' }}>
              {t('oiTopDescription', language)}
            </div>
          </div>

          <div className="p-4 rounded" style={{ background: 'rgba(240, 185, 11, 0.1)', border: '1px solid rgba(240, 185, 11, 0.2)' }}>
            <div className="text-sm font-semibold mb-2" style={{ color: '#F0B90B' }}>
              ℹ️ {t('information', language)}
            </div>
            <div className="text-xs space-y-1" style={{ color: '#848E9C' }}>
              <div>{t('signalSourceInfo1', language)}</div>
              <div>{t('signalSourceInfo2', language)}</div>
              <div>{t('signalSourceInfo3', language)}</div>
            </div>
          </div>

          <div className="flex gap-3 mt-6">
            <button
              type="button"
              onClick={onClose}
              className="flex-1 px-4 py-2 rounded text-sm font-semibold"
              style={{ background: '#2B3139', color: '#848E9C' }}
            >
              {t('cancel', language)}
            </button>
            <button
              type="submit"
              className="flex-1 px-4 py-2 rounded text-sm font-semibold"
              style={{ background: '#F0B90B', color: '#000' }}
            >
              {t('save', language)}
            </button>
          </div>
        </form>
      </div>
    </div>
  );
}

// Model Configuration Modal Component
function ModelConfigModal({
  allModels,
  configuredModels,
  editingModelId,
  onSave,
  onDelete,
  onClose,
  language
}: {
  allModels: AIModel[];
  configuredModels: AIModel[];
  editingModelId: string | null;
  onSave: (modelId: string, apiKey: string, baseUrl?: string) => void;
  onDelete: (modelId: string) => void;
  onClose: () => void;
  language: Language;
}) {
  const [selectedModelId, setSelectedModelId] = useState(editingModelId || '');
  const [apiKey, setApiKey] = useState('');
  const [baseUrl, setBaseUrl] = useState('');

  // 获取当前编辑的模型信息 - 编辑时从已配置的模型中查找，新建时从所有支持的模型中查找
  const selectedModel = editingModelId 
    ? configuredModels?.find(m => m.id === selectedModelId) 
    : allModels?.find(m => m.id === selectedModelId);

  // 如果是编辑现有模型，初始化API Key和Base URL
  useEffect(() => {
    if (editingModelId && selectedModel) {
      setApiKey(selectedModel.apiKey || '');
      setBaseUrl(selectedModel.customApiUrl || '');
    }
  }, [editingModelId, selectedModel]);

  const handleSubmit = (e: React.FormEvent) => {
    e.preventDefault();
    if (!selectedModelId || !apiKey.trim()) return;
    
    onSave(selectedModelId, apiKey.trim(), baseUrl.trim() || undefined);
  };

  // 可选择的模型列表（所有支持的模型）
  const availableModels = allModels || [];

  return (
    <div className="fixed inset-0 bg-black bg-opacity-50 flex items-center justify-center z-50 p-4">
      <div className="bg-gray-800 rounded-lg p-6 w-full max-w-lg relative" style={{ background: '#1E2329' }}>
        <div className="flex items-center justify-between mb-4">
          <h3 className="text-xl font-bold" style={{ color: '#EAECEF' }}>
            {editingModelId ? t('editAIModel', language) : t('addAIModel', language)}
          </h3>
          {editingModelId && (
            <button
              type="button"
              onClick={() => {
                if (confirm(t('confirmDeleteModel', language))) {
                  onDelete(editingModelId);
                }
              }}
              className="p-2 rounded hover:bg-red-100 transition-colors"
              style={{ background: 'rgba(246, 70, 93, 0.1)', color: '#F6465D' }}
              title={t('deleteConfigFailed', language)}
            >
              <Trash2 className="w-4 h-4" />
            </button>
          )}
        </div>

        <form onSubmit={handleSubmit} className="space-y-4">
          {!editingModelId && (
            <div>
              <label className="block text-sm font-semibold mb-2" style={{ color: '#EAECEF' }}>
                {t('selectModel', language)}
              </label>
              <select
                value={selectedModelId}
                onChange={(e) => setSelectedModelId(e.target.value)}
                className="w-full px-3 py-2 rounded"
                style={{ background: '#0B0E11', border: '1px solid #2B3139', color: '#EAECEF' }}
                required
              >
                <option value="">{t('pleaseSelectModel', language)}</option>
                {availableModels.map(model => (
                  <option key={model.id} value={model.id}>
                    {getShortName(model.name)} ({model.provider})
                  </option>
                ))}
              </select>
            </div>
          )}

          {selectedModel && (
            <div className="p-4 rounded" style={{ background: '#0B0E11', border: '1px solid #2B3139' }}>
              <div className="flex items-center gap-3 mb-3">
                <div className="w-8 h-8 flex items-center justify-center">
                  {getModelIcon(selectedModel.provider || selectedModel.id, { width: 32, height: 32 }) || (
                    <div className="w-8 h-8 rounded-full flex items-center justify-center text-sm font-bold"
                         style={{ 
                           background: selectedModel.id === 'deepseek' ? '#60a5fa' : '#c084fc',
                           color: '#fff'
                         }}>
                      {selectedModel.name[0]}
                    </div>
                  )}
                </div>
                <div>
                  <div className="font-semibold" style={{ color: '#EAECEF' }}>{getShortName(selectedModel.name)}</div>
                  <div className="text-xs" style={{ color: '#848E9C' }}>
                    {selectedModel.provider} • {selectedModel.id}
                  </div>
                </div>
              </div>
            </div>
          )}

          {selectedModel && (
            <>
              <div>
                <label className="block text-sm font-semibold mb-2" style={{ color: '#EAECEF' }}>
                  API Key
                </label>
                <input
                  type="password"
                  value={apiKey}
                  onChange={(e) => setApiKey(e.target.value)}
                  placeholder={t('enterAPIKey', language)}
                  className="w-full px-3 py-2 rounded"
                  style={{ background: '#0B0E11', border: '1px solid #2B3139', color: '#EAECEF' }}
                  required
                />
              </div>

              <div>
                <label className="block text-sm font-semibold mb-2" style={{ color: '#EAECEF' }}>
                  {t('customBaseURL', language)}
                </label>
                <input
                  type="url"
                  value={baseUrl}
                  onChange={(e) => setBaseUrl(e.target.value)}
                  placeholder={t('customBaseURLPlaceholder', language)}
                  className="w-full px-3 py-2 rounded"
                  style={{ background: '#0B0E11', border: '1px solid #2B3139', color: '#EAECEF' }}
                />
                <div className="text-xs mt-1" style={{ color: '#848E9C' }}>
                  {t('leaveBlankForDefault', language)}
                </div>
              </div>

              <div className="p-4 rounded" style={{ background: 'rgba(240, 185, 11, 0.1)', border: '1px solid rgba(240, 185, 11, 0.2)' }}>
                <div className="text-sm font-semibold mb-2" style={{ color: '#F0B90B' }}>
                  ℹ️ {t('information', language)}
                </div>
                <div className="text-xs space-y-1" style={{ color: '#848E9C' }}>
                  <div>{t('modelConfigInfo1', language)}</div>
                  <div>{t('modelConfigInfo2', language)}</div>
                  <div>{t('modelConfigInfo3', language)}</div>
                </div>
              </div>
            </>
          )}

          <div className="flex gap-3 mt-6">
            <button
              type="button"
              onClick={onClose}
              className="flex-1 px-4 py-2 rounded text-sm font-semibold"
              style={{ background: '#2B3139', color: '#848E9C' }}
            >
              {t('cancel', language)}
            </button>
            <button
              type="submit"
              disabled={!selectedModel || !apiKey.trim()}
              className="flex-1 px-4 py-2 rounded text-sm font-semibold disabled:opacity-50"
              style={{ background: '#F0B90B', color: '#000' }}
            >
              {t('saveConfig', language)}
            </button>
          </div>
        </form>
      </div>
    </div>
  );
}

// Exchange Configuration Modal Component
function ExchangeConfigModal({
  allExchanges,
  editingExchangeId,
  onSave,
  onDelete,
  onClose,
  language
}: {
  allExchanges: Exchange[];
  editingExchangeId: string | null;
  onSave: (exchangeId: string, apiKey: string, secretKey?: string, testnet?: boolean, hyperliquidWalletAddr?: string, asterUser?: string, asterSigner?: string, asterPrivateKey?: string) => Promise<void>;
  onDelete: (exchangeId: string) => void;
  onClose: () => void;
  language: Language;
}) {
  const [selectedExchangeId, setSelectedExchangeId] = useState(editingExchangeId || '');
  const [apiKey, setApiKey] = useState('');
  const [secretKey, setSecretKey] = useState('');
  const [passphrase, setPassphrase] = useState('');
  const [testnet, setTestnet] = useState(false);

  // 获取当前编辑的交易所信息
  const selectedExchange = allExchanges?.find(e => e.id === selectedExchangeId);

  // 如果是编辑现有交易所，初始化表单数据
  useEffect(() => {
    if (editingExchangeId && selectedExchange) {
      setApiKey(selectedExchange.apiKey || '');
      setSecretKey(selectedExchange.secretKey || '');
      setPassphrase(''); // Don't load existing passphrase for security
      setTestnet(selectedExchange.testnet || false);
    }
  }, [editingExchangeId, selectedExchange]);

  const handleSubmit = async (e: React.FormEvent) => {
    e.preventDefault();
    if (!selectedExchangeId) return;
    
    // 根据交易所类型验证不同字段
    if (selectedExchange?.id === 'binance') {
      if (!apiKey.trim() || !secretKey.trim()) return;
    } else if (selectedExchange?.id === 'okx') {
      if (!apiKey.trim() || !secretKey.trim() || !passphrase.trim()) return;
    }
    
    await onSave(selectedExchangeId, apiKey.trim(), secretKey.trim(), testnet, undefined, undefined, undefined, undefined);
  };

  // 可选择的交易所列表（所有支持的交易所）
  const availableExchanges = allExchanges || [];

  return (
    <div className="fixed inset-0 bg-black bg-opacity-50 flex items-center justify-center z-50 p-4">
      <div className="bg-gray-800 rounded-lg p-6 w-full max-w-lg relative" style={{ background: '#1E2329' }}>
        <div className="flex items-center justify-between mb-4">
          <h3 className="text-xl font-bold" style={{ color: '#EAECEF' }}>
            {editingExchangeId ? t('editExchange', language) : t('addExchange', language)}
          </h3>
          {editingExchangeId && (
            <button
              type="button"
              onClick={() => {
                if (confirm(t('confirmDeleteExchange', language))) {
                  onDelete(editingExchangeId);
                }
              }}
              className="p-2 rounded hover:bg-red-100 transition-colors"
              style={{ background: 'rgba(246, 70, 93, 0.1)', color: '#F6465D' }}
              title={t('deleteConfigFailed', language)}
            >
              <Trash2 className="w-4 h-4" />
            </button>
          )}
        </div>

        <form onSubmit={handleSubmit} className="space-y-4">
          {!editingExchangeId && (
            <div>
              <label className="block text-sm font-semibold mb-2" style={{ color: '#EAECEF' }}>
                {t('selectExchange', language)}
              </label>
              <select
                value={selectedExchangeId}
                onChange={(e) => setSelectedExchangeId(e.target.value)}
                className="w-full px-3 py-2 rounded"
                style={{ background: '#0B0E11', border: '1px solid #2B3139', color: '#EAECEF' }}
                required
              >
                <option value="">{t('pleaseSelectExchange', language)}</option>
                {availableExchanges.map(exchange => (
                  <option key={exchange.id} value={exchange.id}>
                    {getShortName(exchange.name)} ({exchange.type.toUpperCase()})
                  </option>
                ))}
              </select>
            </div>
          )}

          {selectedExchange && (
            <div className="p-4 rounded" style={{ background: '#0B0E11', border: '1px solid #2B3139' }}>
              <div className="flex items-center gap-3 mb-3">
                <div className="w-8 h-8 flex items-center justify-center">
                  {getExchangeIcon(selectedExchange.id, { width: 32, height: 32 })}
                </div>
                <div>
                  <div className="font-semibold" style={{ color: '#EAECEF' }}>{getShortName(selectedExchange.name)}</div>
                  <div className="text-xs" style={{ color: '#848E9C' }}>
                    {selectedExchange.type.toUpperCase()} • {selectedExchange.id}
                  </div>
                </div>
              </div>
<<<<<<< HEAD
              
              <div className="space-y-3">
                {/* Binance 配置 */}
                {selectedExchange.id === 'binance' && (
                  <>
                    <div>
                      <label className="block text-sm font-semibold mb-2" style={{ color: '#EAECEF' }}>
                        API Key
                      </label>
                      <input
                        type="password"
                        value={apiKey}
                        onChange={(e) => setApiKey(e.target.value)}
                        placeholder="请输入 Binance API Key"
                        className="w-full px-3 py-2 rounded"
                        style={{ background: '#1E2329', border: '1px solid #2B3139', color: '#EAECEF' }}
                        required
                      />
                    </div>
                    <div>
                      <label className="block text-sm font-semibold mb-2" style={{ color: '#EAECEF' }}>
                        Secret Key
                      </label>
                      <input
                        type="password"
                        value={secretKey}
                        onChange={(e) => setSecretKey(e.target.value)}
                        placeholder="请输入 Binance Secret Key"
                        className="w-full px-3 py-2 rounded"
                        style={{ background: '#1E2329', border: '1px solid #2B3139', color: '#EAECEF' }}
                        required
                      />
                    </div>
                    <div className="flex items-center gap-2">
                      <input
                        type="checkbox"
                        checked={testnet}
                        onChange={(e) => setTestnet(e.target.checked)}
                        className="w-4 h-4"
                      />
                      <label className="text-sm" style={{ color: '#EAECEF' }}>
                        使用测试网
                      </label>
                    </div>
                  </>
                )}
=======
            </div>
          )}
>>>>>>> faa68180

          {selectedExchange && (
            <>
              <div>
                <label className="block text-sm font-semibold mb-2" style={{ color: '#EAECEF' }}>
                  API Key
                </label>
                <input
                  type="password"
                  value={apiKey}
                  onChange={(e) => setApiKey(e.target.value)}
                  placeholder={t('enterAPIKey', language)}
                  className="w-full px-3 py-2 rounded"
                  style={{ background: '#0B0E11', border: '1px solid #2B3139', color: '#EAECEF' }}
                  required
                />
              </div>

              <div>
                <label className="block text-sm font-semibold mb-2" style={{ color: '#EAECEF' }}>
                  Secret Key
                </label>
                <input
                  type="password"
                  value={secretKey}
                  onChange={(e) => setSecretKey(e.target.value)}
                  placeholder={t('enterSecretKey', language)}
                  className="w-full px-3 py-2 rounded"
                  style={{ background: '#0B0E11', border: '1px solid #2B3139', color: '#EAECEF' }}
                  required
                />
              </div>

              {selectedExchange.id === 'okx' && (
                <div>
                  <label className="block text-sm font-semibold mb-2" style={{ color: '#EAECEF' }}>
                    Passphrase
                  </label>
                  <input
                    type="password"
                    value={passphrase}
                    onChange={(e) => setPassphrase(e.target.value)}
                    placeholder={t('enterPassphrase', language)}
                    className="w-full px-3 py-2 rounded"
                    style={{ background: '#0B0E11', border: '1px solid #2B3139', color: '#EAECEF' }}
                    required
                  />
                </div>
              )}

              <div>
                <label className="flex items-center gap-2 text-sm">
                  <input
                    type="checkbox"
                    checked={testnet}
                    onChange={(e) => setTestnet(e.target.checked)}
                    className="form-checkbox rounded"
                    style={{ accentColor: '#F0B90B' }}
                  />
                  <span style={{ color: '#EAECEF' }}>{t('useTestnet', language)}</span>
                </label>
                <div className="text-xs mt-1" style={{ color: '#848E9C' }}>
                  {t('testnetDescription', language)}
                </div>
              </div>

              <div className="p-4 rounded" style={{ background: 'rgba(240, 185, 11, 0.1)', border: '1px solid rgba(240, 185, 11, 0.2)' }}>
                <div className="text-sm font-semibold mb-2" style={{ color: '#F0B90B' }}>
                  ⚠️ {t('securityWarning', language)}
                </div>
                <div className="text-xs space-y-1" style={{ color: '#848E9C' }}>
                  <div>{t('exchangeConfigWarning1', language)}</div>
                  <div>{t('exchangeConfigWarning2', language)}</div>
                  <div>{t('exchangeConfigWarning3', language)}</div>
                </div>
              </div>
            </>
          )}

          <div className="flex gap-3 mt-6">
            <button
              type="button"
              onClick={onClose}
              className="flex-1 px-4 py-2 rounded text-sm font-semibold"
              style={{ background: '#2B3139', color: '#848E9C' }}
            >
              {t('cancel', language)}
            </button>
            <button
              type="submit"
              disabled={!selectedExchange || !apiKey.trim() || !secretKey.trim() || (selectedExchange?.id === 'okx' && !passphrase.trim())}
              className="flex-1 px-4 py-2 rounded text-sm font-semibold disabled:opacity-50"
              style={{ background: '#F0B90B', color: '#000' }}
            >
              {t('saveConfig', language)}
            </button>
          </div>
        </form>
      </div>
    </div>
  );
}<|MERGE_RESOLUTION|>--- conflicted
+++ resolved
@@ -1196,57 +1196,8 @@
                   </div>
                 </div>
               </div>
-<<<<<<< HEAD
-              
-              <div className="space-y-3">
-                {/* Binance 配置 */}
-                {selectedExchange.id === 'binance' && (
-                  <>
-                    <div>
-                      <label className="block text-sm font-semibold mb-2" style={{ color: '#EAECEF' }}>
-                        API Key
-                      </label>
-                      <input
-                        type="password"
-                        value={apiKey}
-                        onChange={(e) => setApiKey(e.target.value)}
-                        placeholder="请输入 Binance API Key"
-                        className="w-full px-3 py-2 rounded"
-                        style={{ background: '#1E2329', border: '1px solid #2B3139', color: '#EAECEF' }}
-                        required
-                      />
-                    </div>
-                    <div>
-                      <label className="block text-sm font-semibold mb-2" style={{ color: '#EAECEF' }}>
-                        Secret Key
-                      </label>
-                      <input
-                        type="password"
-                        value={secretKey}
-                        onChange={(e) => setSecretKey(e.target.value)}
-                        placeholder="请输入 Binance Secret Key"
-                        className="w-full px-3 py-2 rounded"
-                        style={{ background: '#1E2329', border: '1px solid #2B3139', color: '#EAECEF' }}
-                        required
-                      />
-                    </div>
-                    <div className="flex items-center gap-2">
-                      <input
-                        type="checkbox"
-                        checked={testnet}
-                        onChange={(e) => setTestnet(e.target.checked)}
-                        className="w-4 h-4"
-                      />
-                      <label className="text-sm" style={{ color: '#EAECEF' }}>
-                        使用测试网
-                      </label>
-                    </div>
-                  </>
-                )}
-=======
             </div>
           )}
->>>>>>> faa68180
 
           {selectedExchange && (
             <>
