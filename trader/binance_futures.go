--- conflicted
+++ resolved
@@ -13,10 +13,6 @@
 
 // FuturesTrader 币安合约交易器
 type FuturesTrader struct {
-<<<<<<< HEAD
-	client    *futures.Client
-	isTestnet bool // 是否使用测试网
-=======
 	client *futures.Client
 
 	// 余额缓存
@@ -31,7 +27,7 @@
 
 	// 缓存有效期（15秒）
 	cacheDuration time.Duration
->>>>>>> 897ec1b8
+	isTestnet     bool // 是否使用测试网
 }
 
 // NewFuturesTrader 创建合约交易器（支持测试网）
@@ -48,13 +44,9 @@
 	}
 
 	return &FuturesTrader{
-<<<<<<< HEAD
-		client:    client,
-		isTestnet: isTestnet,
-=======
 		client:        client,
 		cacheDuration: 15 * time.Second, // 15秒缓存
->>>>>>> 897ec1b8
+		isTestnet:     isTestnet,
 	}
 }
 
