--- conflicted
+++ resolved
@@ -4,7 +4,6 @@
 	"encoding/json"
 	"fmt"
 	"log"
-	"math"
 	"nofx/decision"
 	"nofx/logger"
 	"nofx/market"
@@ -69,27 +68,15 @@
 	IsCrossMargin bool // true=全仓模式, false=逐仓模式
 
 	// 币种配置
-	DefaultCoins    []string // 默认币种列表（从数据库获取）
-	TradingCoins    []string // 实际交易币种列表
+	DefaultCoins []string // 默认币种列表（从数据库获取）
+	TradingCoins []string // 实际交易币种列表
 
 	// 系统提示词模板
 	SystemPromptTemplate string // 系统提示词模板名称（如 "default", "aggressive"）
 }
 
-// PositionState 保存持仓的运行时状态，用于在多次AI调用之间维持上下文
-type PositionState struct {
-	FirstSeenMillis      int64   // 首次被检测到的时间（毫秒时间戳）
-	InitialStopLoss      float64 // 初始止损价
-	PlanAActivated       bool    // 是否已进入方案A的利润保护
-	PlanAActivatedAt     int64   // 方案A激活时间
-	PeakPrice            float64 // 多单最高价 / 空单最低价
-	PeakUnrealizedPnL    float64 // 历史最高浮盈（USDT）
-	PeakUnrealizedPnLPct float64 // 历史最高浮盈百分比
-}
-
 // AutoTrader 自动交易器
 type AutoTrader struct {
-<<<<<<< HEAD
 	id                    string // Trader唯一标识
 	name                  string // Trader显示名称
 	aiModel               string // AI模型名称
@@ -100,9 +87,9 @@
 	decisionLogger        *logger.DecisionLogger // 决策日志记录器
 	initialBalance        float64
 	dailyPnL              float64
-	customPrompt          string // 自定义交易策略prompt
-	overrideBasePrompt    bool   // 是否覆盖基础prompt
-	systemPromptTemplate  string // 系统提示词模板名称
+	customPrompt          string   // 自定义交易策略prompt
+	overrideBasePrompt    bool     // 是否覆盖基础prompt
+	systemPromptTemplate  string   // 系统提示词模板名称
 	defaultCoins          []string // 默认币种列表（从数据库获取）
 	tradingCoins          []string // 实际交易币种列表
 	lastResetTime         time.Time
@@ -111,24 +98,6 @@
 	startTime             time.Time        // 系统启动时间
 	callCount             int              // AI调用次数
 	positionFirstSeenTime map[string]int64 // 持仓首次出现时间 (symbol_side -> timestamp毫秒)
-=======
-	id             string // Trader唯一标识
-	name           string // Trader显示名称
-	aiModel        string // AI模型名称
-	exchange       string // 交易平台名称
-	config         AutoTraderConfig
-	trader         Trader // 使用Trader接口（支持多平台）
-	mcpClient      *mcp.Client
-	decisionLogger *logger.DecisionLogger // 决策日志记录器
-	initialBalance float64
-	dailyPnL       float64
-	lastResetTime  time.Time
-	stopUntil      time.Time
-	isRunning      bool
-	startTime      time.Time                 // 系统启动时间
-	callCount      int                       // AI调用次数
-	positionStates map[string]*PositionState // 持仓状态缓存 (symbol_side -> state)
->>>>>>> 4bd3981a
 }
 
 // NewAutoTrader 创建自动交易器
@@ -230,7 +199,6 @@
 	}
 
 	return &AutoTrader{
-<<<<<<< HEAD
 		id:                    config.ID,
 		name:                  config.Name,
 		aiModel:               config.AIModel,
@@ -248,23 +216,6 @@
 		callCount:             0,
 		isRunning:             false,
 		positionFirstSeenTime: make(map[string]int64),
-=======
-		id:             config.ID,
-		name:           config.Name,
-		aiModel:        config.AIModel,
-		exchange:       config.Exchange,
-		config:         config,
-		trader:         trader,
-		mcpClient:      mcpClient,
-		decisionLogger: decisionLogger,
-		initialBalance: config.InitialBalance,
-		lastResetTime:  time.Now(),
-		stopUntil:      time.Now(),
-		startTime:      time.Now(),
-		callCount:      0,
-		isRunning:      false,
-		positionStates: make(map[string]*PositionState),
->>>>>>> 4bd3981a
 	}, nil
 }
 
@@ -552,57 +503,11 @@
 		// 跟踪持仓首次出现时间
 		posKey := symbol + "_" + side
 		currentPositionKeys[posKey] = true
-		state, exists := at.positionStates[posKey]
-		if !exists {
-			state = &PositionState{
-				FirstSeenMillis: time.Now().UnixMilli(),
-				PeakPrice:       markPrice,
-			}
-			at.positionStates[posKey] = state
-		}
-
-		// 初始化峰值（防止零值影响后续比较）
-		if state.PeakPrice == 0 {
-			state.PeakPrice = markPrice
-		}
-
-		// 更新峰值价格（多单追踪最高价，空单追踪最低价）
-		if side == "long" {
-			if markPrice > state.PeakPrice {
-				state.PeakPrice = markPrice
-			}
-		} else {
-			if state.PeakPrice == 0 || markPrice < state.PeakPrice {
-				state.PeakPrice = markPrice
-			}
-		}
-
-		// 更新历史最高浮盈
-		if unrealizedPnl > state.PeakUnrealizedPnL {
-			state.PeakUnrealizedPnL = unrealizedPnl
-		}
-		if pnlPct > state.PeakUnrealizedPnLPct {
-			state.PeakUnrealizedPnLPct = pnlPct
-		}
-
-		initialStopLoss := state.InitialStopLoss
-		initialRiskPerUnit := 0.0
-		initialRiskUSD := 0.0
-		twoRThresholdUSD := 0.0
-		twoRThresholdPct := 0.0
-		twoRReached := false
-
-		if initialStopLoss > 0 {
-			initialRiskPerUnit = math.Abs(entryPrice - initialStopLoss)
-			initialRiskUSD = initialRiskPerUnit * quantity
-			twoRThresholdUSD = initialRiskUSD * 2
-			if entryPrice > 0 {
-				twoRThresholdPct = (initialRiskPerUnit * 2 / entryPrice) * 100
-			}
-			if twoRThresholdUSD > 0 && unrealizedPnl >= twoRThresholdUSD {
-				twoRReached = true
-			}
-		}
+		if _, exists := at.positionFirstSeenTime[posKey]; !exists {
+			// 新持仓，记录当前时间
+			at.positionFirstSeenTime[posKey] = time.Now().UnixMilli()
+		}
+		updateTime := at.positionFirstSeenTime[posKey]
 
 		positionInfos = append(positionInfos, decision.PositionInfo{
 			Symbol:               symbol,
@@ -1134,7 +1039,7 @@
 	if len(at.tradingCoins) == 0 {
 		// 使用数据库配置的默认币种列表
 		var candidateCoins []decision.CandidateCoin
-		
+
 		if len(at.defaultCoins) > 0 {
 			// 使用数据库中配置的默认币种
 			for _, coin := range at.defaultCoins {
@@ -1150,7 +1055,7 @@
 		} else {
 			// 如果数据库中没有配置默认币种，则使用AI500+OI Top作为fallback
 			const ai500Limit = 20 // AI500取前20个评分最高的币种
-			
+
 			mergedPool, err := pool.GetMergedCoinPool(ai500Limit)
 			if err != nil {
 				return nil, fmt.Errorf("获取合并币种池失败: %w", err)
@@ -1191,11 +1096,11 @@
 func normalizeSymbol(symbol string) string {
 	// 转为大写
 	symbol = strings.ToUpper(strings.TrimSpace(symbol))
-	
+
 	// 确保以USDT结尾
 	if !strings.HasSuffix(symbol, "USDT") {
 		symbol = symbol + "USDT"
 	}
-	
+
 	return symbol
 }