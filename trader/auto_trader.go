--- conflicted
+++ resolved
@@ -72,12 +72,8 @@
 	aiModel               string // AI模型名称
 	exchange              string // 交易平台名称
 	config                AutoTraderConfig
-<<<<<<< HEAD
-	trader                Trader                 // 使用Trader接口（支持多平台）
-=======
 	trader                Trader // 使用Trader接口（支持多平台）
 	mcpClient             *mcp.Client
->>>>>>> 963a66e0
 	decisionLogger        *logger.DecisionLogger // 决策日志记录器
 	initialBalance        float64
 	dailyPnL              float64
@@ -173,10 +169,7 @@
 		exchange:              config.Exchange,
 		config:                config,
 		trader:                trader,
-<<<<<<< HEAD
-=======
 		mcpClient:             mcpClient,
->>>>>>> 963a66e0
 		decisionLogger:        decisionLogger,
 		initialBalance:        config.InitialBalance,
 		lastResetTime:         time.Now(),
