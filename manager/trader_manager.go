package manager

import (
	"fmt"
	"log"
	"nofx/config"
	"nofx/trader"
	"strconv"
	"sync"
	"time"
)

// TraderManager 管理多个trader实例
type TraderManager struct {
	traders map[string]*trader.AutoTrader // key: trader ID
	mu      sync.RWMutex
}

// NewTraderManager 创建trader管理器
func NewTraderManager() *TraderManager {
	return &TraderManager{
		traders: make(map[string]*trader.AutoTrader),
	}
}

// LoadTradersFromDatabase 从数据库加载所有交易员到内存
func (tm *TraderManager) LoadTradersFromDatabase(database *config.Database) error {
	tm.mu.Lock()
	defer tm.mu.Unlock()

	// 根据admin_mode确定用户ID
	adminModeStr, _ := database.GetSystemConfig("admin_mode")
	userID := "default"
	if adminModeStr != "false" { // 默认为true
		userID = "admin"
	}

	// 获取数据库中的所有交易员
	traders, err := database.GetTraders(userID)
	if err != nil {
		return fmt.Errorf("获取交易员列表失败: %w", err)
	}

	log.Printf("📋 加载数据库中的交易员配置: %d 个 (用户: %s)", len(traders), userID)

	// 获取系统配置
	coinPoolURL, _ := database.GetSystemConfig("coin_pool_api_url")
	maxDailyLossStr, _ := database.GetSystemConfig("max_daily_loss")
	maxDrawdownStr, _ := database.GetSystemConfig("max_drawdown")
	stopTradingMinutesStr, _ := database.GetSystemConfig("stop_trading_minutes")
	btcEthLeverageStr, _ := database.GetSystemConfig("btc_eth_leverage")
	altcoinLeverageStr, _ := database.GetSystemConfig("altcoin_leverage")

	// 解析配置
	maxDailyLoss := 10.0 // 默认值
	if val, err := strconv.ParseFloat(maxDailyLossStr, 64); err == nil {
		maxDailyLoss = val
	}

	maxDrawdown := 20.0 // 默认值
	if val, err := strconv.ParseFloat(maxDrawdownStr, 64); err == nil {
		maxDrawdown = val
	}

	stopTradingMinutes := 60 // 默认值
	if val, err := strconv.Atoi(stopTradingMinutesStr); err == nil {
		stopTradingMinutes = val
	}

	btcEthLeverage := 5 // 默认值
	if val, err := strconv.Atoi(btcEthLeverageStr); err == nil && val > 0 {
		btcEthLeverage = val
	}

	altcoinLeverage := 5 // 默认值
	if val, err := strconv.Atoi(altcoinLeverageStr); err == nil && val > 0 {
		altcoinLeverage = val
	}

	// 为每个交易员获取AI模型和交易所配置
	for _, traderCfg := range traders {
		// 获取AI模型配置
		aiModels, err := database.GetAIModels(userID)
		if err != nil {
			log.Printf("⚠️  获取AI模型配置失败: %v", err)
			continue
		}

		var aiModelCfg *config.AIModelConfig
		for _, model := range aiModels {
			if model.ID == traderCfg.AIModelID {
				aiModelCfg = model
				break
			}
		}

		if aiModelCfg == nil {
			log.Printf("⚠️  交易员 %s 的AI模型 %s 不存在，跳过", traderCfg.Name, traderCfg.AIModelID)
			continue
		}

		if !aiModelCfg.Enabled {
			log.Printf("⚠️  交易员 %s 的AI模型 %s 未启用，跳过", traderCfg.Name, traderCfg.AIModelID)
			continue
		}

		// 获取交易所配置
		exchanges, err := database.GetExchanges(userID)
		if err != nil {
			log.Printf("⚠️  获取交易所配置失败: %v", err)
			continue
		}

		var exchangeCfg *config.ExchangeConfig
		for _, exchange := range exchanges {
			if exchange.ID == traderCfg.ExchangeID {
				exchangeCfg = exchange
				break
			}
		}

		if exchangeCfg == nil {
			log.Printf("⚠️  交易员 %s 的交易所 %s 不存在，跳过", traderCfg.Name, traderCfg.ExchangeID)
			continue
		}

		if !exchangeCfg.Enabled {
			log.Printf("⚠️  交易员 %s 的交易所 %s 未启用，跳过", traderCfg.Name, traderCfg.ExchangeID)
			continue
		}

		// 添加到TraderManager
<<<<<<< HEAD
		err = tm.addTraderFromDB(traderCfg, aiModelCfg, exchangeCfg, coinPoolURL, maxDailyLoss, maxDrawdown, stopTradingMinutes)
=======
        err = tm.addTraderFromDB(traderCfg, aiModelCfg, exchangeCfg, coinPoolURL, maxDailyLoss, maxDrawdown, stopTradingMinutes, btcEthLeverage, altcoinLeverage)
>>>>>>> e65e11a0
		if err != nil {
			log.Printf("❌ 添加交易员 %s 失败: %v", traderCfg.Name, err)
			continue
		}
	}

	log.Printf("✓ 成功加载 %d 个交易员到内存", len(tm.traders))
	return nil
}

// addTraderFromConfig 内部方法：从配置添加交易员（不加锁，因为调用方已加锁）
func (tm *TraderManager) addTraderFromDB(traderCfg *config.TraderRecord, aiModelCfg *config.AIModelConfig, exchangeCfg *config.ExchangeConfig, coinPoolURL string, maxDailyLoss, maxDrawdown float64, stopTradingMinutes, btcEthLeverage, altcoinLeverage int) error {
	if _, exists := tm.traders[traderCfg.ID]; exists {
		return fmt.Errorf("trader ID '%s' 已存在", traderCfg.ID)
	}

	// 构建AutoTraderConfig
	traderConfig := trader.AutoTraderConfig{
		ID:                    traderCfg.ID,
		Name:                  traderCfg.Name,
		AIModel:               aiModelCfg.Provider, // 使用provider作为模型标识
		Exchange:              exchangeCfg.ID,      // 使用exchange ID
		BinanceAPIKey:         "",
		BinanceSecretKey:      "",
		BinanceUseTestnet:     exchangeCfg.Testnet,
		HyperliquidPrivateKey: "",
		HyperliquidTestnet:    exchangeCfg.Testnet,
		CoinPoolAPIURL:        coinPoolURL,
		UseQwen:               aiModelCfg.Provider == "qwen",
		DeepSeekKey:           aiModelCfg.APIKey,
		QwenKey:               aiModelCfg.APIKey,
		ScanInterval:          time.Duration(traderCfg.ScanIntervalMinutes) * time.Minute,
		InitialBalance:        traderCfg.InitialBalance,
		BTCETHLeverage:        btcEthLeverage,
		AltcoinLeverage:       altcoinLeverage,
		MaxDailyLoss:          maxDailyLoss,
		MaxDrawdown:           maxDrawdown,
		StopTradingTime:       time.Duration(stopTradingMinutes) * time.Minute,
		IsCrossMargin:         traderCfg.IsCrossMargin,
	}

	// 根据交易所类型设置API密钥
	if exchangeCfg.ID == "binance" {
		traderConfig.BinanceAPIKey = exchangeCfg.APIKey
		traderConfig.BinanceSecretKey = exchangeCfg.SecretKey
	} else if exchangeCfg.ID == "hyperliquid" {
		traderConfig.HyperliquidPrivateKey = exchangeCfg.APIKey // hyperliquid用APIKey存储private key
		traderConfig.HyperliquidWalletAddr = exchangeCfg.HyperliquidWalletAddr
	} else if exchangeCfg.ID == "aster" {
		traderConfig.AsterUser = exchangeCfg.AsterUser
		traderConfig.AsterSigner = exchangeCfg.AsterSigner
		traderConfig.AsterPrivateKey = exchangeCfg.AsterPrivateKey
	}

	// 根据AI模型设置API密钥
	if aiModelCfg.Provider == "qwen" {
		traderConfig.QwenKey = aiModelCfg.APIKey
	} else if aiModelCfg.Provider == "deepseek" {
		traderConfig.DeepSeekKey = aiModelCfg.APIKey
	}

	// 创建trader实例
	at, err := trader.NewAutoTrader(traderConfig)
	if err != nil {
		return fmt.Errorf("创建trader失败: %w", err)
	}

	// 设置自定义prompt（如果有）
	if traderCfg.CustomPrompt != "" {
		at.SetCustomPrompt(traderCfg.CustomPrompt)
		at.SetOverrideBasePrompt(traderCfg.OverrideBasePrompt)
		if traderCfg.OverrideBasePrompt {
			log.Printf("✓ 已设置自定义交易策略prompt (覆盖基础prompt)")
		} else {
			log.Printf("✓ 已设置自定义交易策略prompt (补充基础prompt)")
		}
	}

	tm.traders[traderCfg.ID] = at
	log.Printf("✓ Trader '%s' (%s + %s) 已加载到内存", traderCfg.Name, aiModelCfg.Provider, exchangeCfg.ID)
	return nil
}

// AddTrader 从数据库配置添加trader (移除旧版兼容性)

// AddTraderFromDB 从数据库配置添加trader
func (tm *TraderManager) AddTraderFromDB(traderCfg *config.TraderRecord, aiModelCfg *config.AIModelConfig, exchangeCfg *config.ExchangeConfig, coinPoolURL string, maxDailyLoss, maxDrawdown float64, stopTradingMinutes, btcEthLeverage, altcoinLeverage int) error {
	tm.mu.Lock()
	defer tm.mu.Unlock()

	if _, exists := tm.traders[traderCfg.ID]; exists {
		return fmt.Errorf("trader ID '%s' 已存在", traderCfg.ID)
	}

	// 构建AutoTraderConfig
	traderConfig := trader.AutoTraderConfig{
		ID:                    traderCfg.ID,
		Name:                  traderCfg.Name,
		AIModel:               aiModelCfg.Provider, // 使用provider作为模型标识
		Exchange:              exchangeCfg.ID,      // 使用exchange ID
		BinanceAPIKey:         "",
		BinanceSecretKey:      "",
		BinanceUseTestnet:     exchangeCfg.Testnet,
		HyperliquidPrivateKey: "",
		HyperliquidTestnet:    exchangeCfg.Testnet,
		CoinPoolAPIURL:        coinPoolURL,
		UseQwen:               aiModelCfg.Provider == "qwen",
		DeepSeekKey:           aiModelCfg.APIKey,
		QwenKey:               aiModelCfg.APIKey,
		ScanInterval:          time.Duration(traderCfg.ScanIntervalMinutes) * time.Minute,
		InitialBalance:        traderCfg.InitialBalance,
		BTCETHLeverage:        btcEthLeverage,
		AltcoinLeverage:       altcoinLeverage,
		MaxDailyLoss:          maxDailyLoss,
		MaxDrawdown:           maxDrawdown,
		StopTradingTime:       time.Duration(stopTradingMinutes) * time.Minute,
		IsCrossMargin:         traderCfg.IsCrossMargin,
	}

	// 根据交易所类型设置API密钥
	if exchangeCfg.ID == "binance" {
		traderConfig.BinanceAPIKey = exchangeCfg.APIKey
		traderConfig.BinanceSecretKey = exchangeCfg.SecretKey
	} else if exchangeCfg.ID == "hyperliquid" {
		traderConfig.HyperliquidPrivateKey = exchangeCfg.APIKey // hyperliquid用APIKey存储private key
		traderConfig.HyperliquidWalletAddr = exchangeCfg.HyperliquidWalletAddr
	} else if exchangeCfg.ID == "aster" {
		traderConfig.AsterUser = exchangeCfg.AsterUser
		traderConfig.AsterSigner = exchangeCfg.AsterSigner
		traderConfig.AsterPrivateKey = exchangeCfg.AsterPrivateKey
	}

	// 根据AI模型设置API密钥
	if aiModelCfg.Provider == "qwen" {
		traderConfig.QwenKey = aiModelCfg.APIKey
	} else if aiModelCfg.Provider == "deepseek" {
		traderConfig.DeepSeekKey = aiModelCfg.APIKey
	}

	// 创建trader实例
	at, err := trader.NewAutoTrader(traderConfig)
	if err != nil {
		return fmt.Errorf("创建trader失败: %w", err)
	}

	// 设置自定义prompt（如果有）
	if traderCfg.CustomPrompt != "" {
		at.SetCustomPrompt(traderCfg.CustomPrompt)
		at.SetOverrideBasePrompt(traderCfg.OverrideBasePrompt)
		if traderCfg.OverrideBasePrompt {
			log.Printf("✓ 已设置自定义交易策略prompt (覆盖基础prompt)")
		} else {
			log.Printf("✓ 已设置自定义交易策略prompt (补充基础prompt)")
		}
	}

	tm.traders[traderCfg.ID] = at
	log.Printf("✓ Trader '%s' (%s + %s) 已添加", traderCfg.Name, aiModelCfg.Provider, exchangeCfg.ID)
	return nil
}

// GetTrader 获取指定ID的trader
func (tm *TraderManager) GetTrader(id string) (*trader.AutoTrader, error) {
	tm.mu.RLock()
	defer tm.mu.RUnlock()

	t, exists := tm.traders[id]
	if !exists {
		return nil, fmt.Errorf("trader ID '%s' 不存在", id)
	}
	return t, nil
}

// GetAllTraders 获取所有trader
func (tm *TraderManager) GetAllTraders() map[string]*trader.AutoTrader {
	tm.mu.RLock()
	defer tm.mu.RUnlock()

	result := make(map[string]*trader.AutoTrader)
	for id, t := range tm.traders {
		result[id] = t
	}
	return result
}

// GetTraderIDs 获取所有trader ID列表
func (tm *TraderManager) GetTraderIDs() []string {
	tm.mu.RLock()
	defer tm.mu.RUnlock()

	ids := make([]string, 0, len(tm.traders))
	for id := range tm.traders {
		ids = append(ids, id)
	}
	return ids
}

// StartAll 启动所有trader
func (tm *TraderManager) StartAll() {
	tm.mu.RLock()
	defer tm.mu.RUnlock()

	log.Println("🚀 启动所有Trader...")
	for id, t := range tm.traders {
		go func(traderID string, at *trader.AutoTrader) {
			log.Printf("▶️  启动 %s...", at.GetName())
			if err := at.Run(); err != nil {
				log.Printf("❌ %s 运行错误: %v", at.GetName(), err)
			}
		}(id, t)
	}
}

// StopAll 停止所有trader
func (tm *TraderManager) StopAll() {
	tm.mu.RLock()
	defer tm.mu.RUnlock()

	log.Println("⏹  停止所有Trader...")
	for _, t := range tm.traders {
		t.Stop()
	}
}

// GetComparisonData 获取对比数据
func (tm *TraderManager) GetComparisonData() (map[string]interface{}, error) {
	tm.mu.RLock()
	defer tm.mu.RUnlock()

	comparison := make(map[string]interface{})
	traders := make([]map[string]interface{}, 0, len(tm.traders))

	for _, t := range tm.traders {
		account, err := t.GetAccountInfo()
		if err != nil {
			continue
		}

		status := t.GetStatus()

		traders = append(traders, map[string]interface{}{
			"trader_id":       t.GetID(),
			"trader_name":     t.GetName(),
			"ai_model":        t.GetAIModel(),
			"total_equity":    account["total_equity"],
			"total_pnl":       account["total_pnl"],
			"total_pnl_pct":   account["total_pnl_pct"],
			"position_count":  account["position_count"],
			"margin_used_pct": account["margin_used_pct"],
			"call_count":      status["call_count"],
			"is_running":      status["is_running"],
		})
	}

	comparison["traders"] = traders
	comparison["count"] = len(traders)

	return comparison, nil
}

// GetCompetitionData 获取竞赛数据（特定用户的所有交易员）
func (tm *TraderManager) GetCompetitionData(userID string) (map[string]interface{}, error) {
	tm.mu.RLock()
	defer tm.mu.RUnlock()

	comparison := make(map[string]interface{})
	traders := make([]map[string]interface{}, 0)

	// 只获取该用户的交易员
	for traderID, t := range tm.traders {
		// 检查trader是否属于该用户（通过ID前缀判断）
		// 格式：userID_traderName
		if !isUserTrader(traderID, userID) {
			continue
		}

		account, err := t.GetAccountInfo()
		if err != nil {
			log.Printf("⚠️ 获取交易员 %s 账户信息失败: %v", traderID, err)
			continue
		}

		status := t.GetStatus()
		traders = append(traders, map[string]interface{}{
			"trader_id":       t.GetID(),
			"trader_name":     t.GetName(),
			"ai_model":        t.GetAIModel(),
			"total_equity":    account["total_equity"],
			"total_pnl":       account["total_pnl"],
			"total_pnl_pct":   account["total_pnl_pct"],
			"position_count":  account["position_count"],
			"margin_used_pct": account["margin_used_pct"],
			"is_running":      status["is_running"],
		})
	}

	comparison["traders"] = traders
	comparison["count"] = len(traders)

	return comparison, nil
}

// isUserTrader 检查trader是否属于指定用户
func isUserTrader(traderID, userID string) bool {
	// trader ID格式: userID_traderName 或 randomUUID_modelName
	// 为了兼容性，我们检查前缀
	if len(traderID) >= len(userID) && traderID[:len(userID)] == userID {
		return true
	}
	// 对于老的default用户，所有没有明确用户前缀的都属于default
	if userID == "default" && !containsUserPrefix(traderID) {
		return true
	}
	return false
}

// containsUserPrefix 检查trader ID是否包含用户前缀
func containsUserPrefix(traderID string) bool {
	// 检查是否包含邮箱格式的前缀（user@example.com_traderName）
	for i, ch := range traderID {
		if ch == '@' {
			// 找到@符号，说明可能是email前缀
			return true
		}
		if ch == '_' && i > 0 {
			// 找到下划线但前面没有@，可能是UUID或其他格式
			break
		}
	}
	return false
}

// LoadUserTraders 为特定用户加载交易员到内存
func (tm *TraderManager) LoadUserTraders(database *config.Database, userID string) error {
	tm.mu.Lock()
	defer tm.mu.Unlock()

	// 获取指定用户的所有交易员
	traders, err := database.GetTraders(userID)
	if err != nil {
		return fmt.Errorf("获取用户 %s 的交易员列表失败: %w", userID, err)
	}

	log.Printf("📋 为用户 %s 加载交易员配置: %d 个", userID, len(traders))

	// 获取系统配置
	coinPoolURL, _ := database.GetSystemConfig("coin_pool_api_url")
	maxDailyLossStr, _ := database.GetSystemConfig("max_daily_loss")
	maxDrawdownStr, _ := database.GetSystemConfig("max_drawdown")
	stopTradingMinutesStr, _ := database.GetSystemConfig("stop_trading_minutes")
	btcEthLeverageStr, _ := database.GetSystemConfig("btc_eth_leverage")
	altcoinLeverageStr, _ := database.GetSystemConfig("altcoin_leverage")

	// 解析配置
	maxDailyLoss := 10.0 // 默认值
	if val, err := strconv.ParseFloat(maxDailyLossStr, 64); err == nil {
		maxDailyLoss = val
	}

	maxDrawdown := 20.0 // 默认值
	if val, err := strconv.ParseFloat(maxDrawdownStr, 64); err == nil {
		maxDrawdown = val
	}

	stopTradingMinutes := 60 // 默认值
	if val, err := strconv.Atoi(stopTradingMinutesStr); err == nil {
		stopTradingMinutes = val
	}

	btcEthLeverage := 5 // 默认值
	if val, err := strconv.Atoi(btcEthLeverageStr); err == nil && val > 0 {
		btcEthLeverage = val
	}

	altcoinLeverage := 5 // 默认值
	if val, err := strconv.Atoi(altcoinLeverageStr); err == nil && val > 0 {
		altcoinLeverage = val
	}

	// 为每个交易员获取AI模型和交易所配置
	for _, traderCfg := range traders {
		// 检查是否已经加载过这个交易员
		if _, exists := tm.traders[traderCfg.ID]; exists {
			log.Printf("⚠️ 交易员 %s 已经加载，跳过", traderCfg.Name)
			continue
		}

		// 获取AI模型配置（使用该用户的配置）
		aiModels, err := database.GetAIModels(userID)
		if err != nil {
			log.Printf("⚠️ 获取用户 %s 的AI模型配置失败: %v", userID, err)
			continue
		}

		var aiModelCfg *config.AIModelConfig
		for _, model := range aiModels {
			if model.ID == traderCfg.AIModelID {
				aiModelCfg = model
				break
			}
		}

		if aiModelCfg == nil {
			log.Printf("⚠️ 交易员 %s 的AI模型 %s 不存在，跳过", traderCfg.Name, traderCfg.AIModelID)
			continue
		}

		if !aiModelCfg.Enabled {
			log.Printf("⚠️ 交易员 %s 的AI模型 %s 未启用，跳过", traderCfg.Name, traderCfg.AIModelID)
			continue
		}

		// 获取交易所配置（使用该用户的配置）
		exchanges, err := database.GetExchanges(userID)
		if err != nil {
			log.Printf("⚠️ 获取用户 %s 的交易所配置失败: %v", userID, err)
			continue
		}

		var exchangeCfg *config.ExchangeConfig
		for _, exchange := range exchanges {
			if exchange.ID == traderCfg.ExchangeID {
				exchangeCfg = exchange
				break
			}
		}

		if exchangeCfg == nil {
			log.Printf("⚠️ 交易员 %s 的交易所 %s 不存在，跳过", traderCfg.Name, traderCfg.ExchangeID)
			continue
		}

		if !exchangeCfg.Enabled {
			log.Printf("⚠️ 交易员 %s 的交易所 %s 未启用，跳过", traderCfg.Name, traderCfg.ExchangeID)
			continue
		}

		// 使用现有的方法加载交易员
		err = tm.loadSingleTrader(traderCfg, aiModelCfg, exchangeCfg, coinPoolURL, maxDailyLoss, maxDrawdown, stopTradingMinutes, btcEthLeverage, altcoinLeverage)
		if err != nil {
			log.Printf("⚠️ 加载交易员 %s 失败: %v", traderCfg.Name, err)
		}
	}

	return nil
}

// loadSingleTrader 加载单个交易员（从现有代码提取的公共逻辑）
func (tm *TraderManager) loadSingleTrader(traderCfg *config.TraderRecord, aiModelCfg *config.AIModelConfig, exchangeCfg *config.ExchangeConfig, coinPoolURL string, maxDailyLoss, maxDrawdown float64, stopTradingMinutes, btcEthLeverage, altcoinLeverage int) error {
	// 构建AutoTraderConfig
	traderConfig := trader.AutoTraderConfig{
		ID:                    traderCfg.ID,
		Name:                  traderCfg.Name,
		AIModel:               aiModelCfg.Provider, // 使用provider作为模型标识
		Exchange:              exchangeCfg.ID,      // 使用exchange ID
		InitialBalance:        traderCfg.InitialBalance,
		ScanInterval:          time.Duration(traderCfg.ScanIntervalMinutes) * time.Minute,
		CoinPoolAPIURL:        coinPoolURL,
		BTCETHLeverage:        btcEthLeverage,
		AltcoinLeverage:       altcoinLeverage,
		MaxDailyLoss:          maxDailyLoss,
		MaxDrawdown:           maxDrawdown,
		StopTradingTime:       time.Duration(stopTradingMinutes) * time.Minute,
		IsCrossMargin:         traderCfg.IsCrossMargin,
	}

	// 根据交易所类型设置API密钥
	if exchangeCfg.ID == "binance" {
		traderConfig.BinanceAPIKey = exchangeCfg.APIKey
		traderConfig.BinanceSecretKey = exchangeCfg.SecretKey
	} else if exchangeCfg.ID == "hyperliquid" {
		traderConfig.HyperliquidPrivateKey = exchangeCfg.APIKey // hyperliquid用APIKey存储private key
		traderConfig.HyperliquidWalletAddr = exchangeCfg.HyperliquidWalletAddr
	} else if exchangeCfg.ID == "aster" {
		traderConfig.AsterUser = exchangeCfg.AsterUser
		traderConfig.AsterSigner = exchangeCfg.AsterSigner
		traderConfig.AsterPrivateKey = exchangeCfg.AsterPrivateKey
	}

	// 根据AI模型设置API密钥
	if aiModelCfg.Provider == "qwen" {
		traderConfig.QwenKey = aiModelCfg.APIKey
	} else if aiModelCfg.Provider == "deepseek" {
		traderConfig.DeepSeekKey = aiModelCfg.APIKey
	}

	// 创建trader实例
	at, err := trader.NewAutoTrader(traderConfig)
	if err != nil {
		return fmt.Errorf("创建trader失败: %w", err)
	}

	// 设置自定义prompt（如果有）
	if traderCfg.CustomPrompt != "" {
		at.SetCustomPrompt(traderCfg.CustomPrompt)
		at.SetOverrideBasePrompt(traderCfg.OverrideBasePrompt)
		if traderCfg.OverrideBasePrompt {
			log.Printf("✓ 已设置自定义交易策略prompt (覆盖基础prompt)")
		} else {
			log.Printf("✓ 已设置自定义交易策略prompt (补充基础prompt)")
		}
	}

	tm.traders[traderCfg.ID] = at
	log.Printf("✓ Trader '%s' (%s + %s) 已为用户加载到内存", traderCfg.Name, aiModelCfg.Provider, exchangeCfg.ID)
	return nil
}<|MERGE_RESOLUTION|>--- conflicted
+++ resolved
@@ -130,11 +130,7 @@
 		}
 
 		// 添加到TraderManager
-<<<<<<< HEAD
-		err = tm.addTraderFromDB(traderCfg, aiModelCfg, exchangeCfg, coinPoolURL, maxDailyLoss, maxDrawdown, stopTradingMinutes)
-=======
-        err = tm.addTraderFromDB(traderCfg, aiModelCfg, exchangeCfg, coinPoolURL, maxDailyLoss, maxDrawdown, stopTradingMinutes, btcEthLeverage, altcoinLeverage)
->>>>>>> e65e11a0
+    err = tm.addTraderFromDB(traderCfg, aiModelCfg, exchangeCfg, coinPoolURL, maxDailyLoss, maxDrawdown, stopTradingMinutes, btcEthLeverage, altcoinLeverage)
 		if err != nil {
 			log.Printf("❌ 添加交易员 %s 失败: %v", traderCfg.Name, err)
 			continue
