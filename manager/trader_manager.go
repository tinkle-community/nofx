--- conflicted
+++ resolved
@@ -30,20 +30,8 @@
 	tm.mu.Lock()
 	defer tm.mu.Unlock()
 
-<<<<<<< HEAD
-	// 根据admin_mode确定用户ID
-	adminModeStr, _ := database.GetSystemConfig("admin_mode")
-	userID := "default"
-	if adminModeStr != "false" { // 默认为true
-		userID = "admin"
-	}
-
-	// 获取数据库中的所有交易员
-	traders, err := database.GetTraders(userID)
-=======
 	// 获取所有用户
 	userIDs, err := database.GetAllUsers()
->>>>>>> faa68180
 	if err != nil {
 		return fmt.Errorf("获取用户列表失败: %w", err)
 	}
@@ -96,15 +84,9 @@
 	}
 
 	// 为每个交易员获取AI模型和交易所配置
-<<<<<<< HEAD
-	for _, traderCfg := range traders {
-		// 获取AI模型配置
-		aiModels, err := database.GetAIModels(userID)
-=======
-    for _, traderCfg := range allTraders {
+	for _, traderCfg := range allTraders {
 		// 获取AI模型配置（使用交易员所属的用户ID）
 		aiModels, err := database.GetAIModels(traderCfg.UserID)
->>>>>>> faa68180
 		if err != nil {
 			log.Printf("⚠️  获取AI模型配置失败: %v", err)
 			continue
@@ -164,11 +146,7 @@
 		}
 
 		// 添加到TraderManager
-<<<<<<< HEAD
-    err = tm.addTraderFromDB(traderCfg, aiModelCfg, exchangeCfg, coinPoolURL, maxDailyLoss, maxDrawdown, stopTradingMinutes, btcEthLeverage, altcoinLeverage)
-=======
-        err = tm.addTraderFromDB(traderCfg, aiModelCfg, exchangeCfg, coinPoolURL, oiTopURL, maxDailyLoss, maxDrawdown, stopTradingMinutes, defaultCoins)
->>>>>>> faa68180
+		err = tm.addTraderFromDB(traderCfg, aiModelCfg, exchangeCfg, coinPoolURL, oiTopURL, maxDailyLoss, maxDrawdown, stopTradingMinutes, defaultCoins)
 		if err != nil {
 			log.Printf("❌ 添加交易员 %s 失败: %v", traderCfg.Name, err)
 			continue
@@ -197,7 +175,7 @@
 			}
 		}
 	}
-	
+
 	// 如果没有指定交易币种，使用默认币种
 	if len(tradingCoins) == 0 {
 		tradingCoins = defaultCoins
@@ -302,7 +280,7 @@
 			}
 		}
 	}
-	
+
 	// 如果没有指定交易币种，使用默认币种
 	if len(tradingCoins) == 0 {
 		tradingCoins = defaultCoins
@@ -496,9 +474,9 @@
 	for _, t := range tm.traders {
 		account, err := t.GetAccountInfo()
 		status := t.GetStatus()
-		
+
 		var traderData map[string]interface{}
-		
+
 		if err != nil {
 			// 如果获取账户信息失败，使用默认值但仍然显示交易员
 			log.Printf("⚠️ 获取交易员 %s 账户信息失败: %v", t.GetID(), err)
@@ -530,7 +508,7 @@
 				"is_running":      status["is_running"],
 			}
 		}
-		
+
 		traders = append(traders, traderData)
 	}
 	comparison["traders"] = traders
@@ -705,7 +683,7 @@
 			}
 		}
 	}
-	
+
 	// 如果没有指定交易币种，使用默认币种
 	if len(tradingCoins) == 0 {
 		tradingCoins = defaultCoins
@@ -720,21 +698,21 @@
 
 	// 构建AutoTraderConfig
 	traderConfig := trader.AutoTraderConfig{
-		ID:                    traderCfg.ID,
-		Name:                  traderCfg.Name,
-		AIModel:               aiModelCfg.Provider, // 使用provider作为模型标识
-		Exchange:              exchangeCfg.ID,      // 使用exchange ID
-		InitialBalance:        traderCfg.InitialBalance,
-		BTCETHLeverage:        traderCfg.BTCETHLeverage,
-		AltcoinLeverage:       traderCfg.AltcoinLeverage,
-		ScanInterval:          time.Duration(traderCfg.ScanIntervalMinutes) * time.Minute,
-		CoinPoolAPIURL:        effectiveCoinPoolURL,
-		MaxDailyLoss:          maxDailyLoss,
-		MaxDrawdown:           maxDrawdown,
-		StopTradingTime:       time.Duration(stopTradingMinutes) * time.Minute,
-		IsCrossMargin:         traderCfg.IsCrossMargin,
-		DefaultCoins:          defaultCoins,
-		TradingCoins:          tradingCoins,
+		ID:              traderCfg.ID,
+		Name:            traderCfg.Name,
+		AIModel:         aiModelCfg.Provider, // 使用provider作为模型标识
+		Exchange:        exchangeCfg.ID,      // 使用exchange ID
+		InitialBalance:  traderCfg.InitialBalance,
+		BTCETHLeverage:  traderCfg.BTCETHLeverage,
+		AltcoinLeverage: traderCfg.AltcoinLeverage,
+		ScanInterval:    time.Duration(traderCfg.ScanIntervalMinutes) * time.Minute,
+		CoinPoolAPIURL:  effectiveCoinPoolURL,
+		MaxDailyLoss:    maxDailyLoss,
+		MaxDrawdown:     maxDrawdown,
+		StopTradingTime: time.Duration(stopTradingMinutes) * time.Minute,
+		IsCrossMargin:   traderCfg.IsCrossMargin,
+		DefaultCoins:    defaultCoins,
+		TradingCoins:    tradingCoins,
 	}
 
 	// 根据交易所类型设置API密钥
